export function createSimpleFunctional (c, el = 'div', name) {
  name = name || c.replace(/__/g, '-')

  // TODO: remove after close
  // https://github.com/vuetifyjs/vuetify/issues/1561
  name = name.split('-')[0] === 'v' ? name : `v-${name}`

  return {
    name: name,
    functional: true,

    render: (h, { data, children }) => {
      data.staticClass = (`${c} ${data.staticClass || ''}`).trim()

      return h(el, data, children)
    }
  }
}

export function createSimpleTransition (name, origin = 'top center 0', mode) {
  return {
    name,

    functional: true,

    props: {
      origin: {
        type: String,
        default: origin
      }
    },

    render (h, context) {
      context.data = context.data || {}
      context.data.props = { name }
      context.data.on = context.data.on || {}
      if (!Object.isExtensible(context.data.on)) {
        context.data.on = { ...context.data.on }
      }

      if (mode) context.data.props.mode = mode

      context.data.on.beforeEnter = el => {
        el.style.transformOrigin = context.props.origin
        el.style.webkitTransformOrigin = context.props.origin
      }

      return h('transition', context.data, context.children)
    }
  }
}

export function createJavaScriptTransition (name, functions, css = true, mode = 'in-out') {
  return {
    name,

    functional: true,

    props: {
      css: {
        type: Boolean,
        default: css
      },
      mode: {
        type: String,
        default: mode
      }
    },

    render (h, context) {
      const data = {
        props: {
          ...context.props,
          name
        },
        on: functions
      }

      return h('transition', data, context.children)
    }
  }
}

export function directiveConfig (binding, defaults = {}) {
  return Object.assign({},
    defaults,
    binding.modifiers,
    { value: binding.arg },
    binding.value || {}
  )
}

export function addOnceEventListener (el, event, cb) {
  var once = () => {
    cb()
    el.removeEventListener(event, once, false)
  }

  el.addEventListener(event, once, false)
}

export function getNestedValue (obj, path, fallback) {
  const last = path.length - 1

  if (last < 0) return obj === undefined ? fallback : obj

  for (let i = 0; i < last; i++) {
    if (obj == null) {
      return fallback
    }
    obj = obj[path[i]]
  }

  if (obj == null) return fallback

  return obj[path[last]] === undefined ? fallback : obj[path[last]]
}

export function deepEqual (a, b) {
  if (a === b) return true

  if (a !== Object(a) || b !== Object(b)) {
    // If the values aren't objects, they were already checked for equality
    return false
  }

  const props = Object.keys(a)

  if (props.length !== Object.keys(b).length) {
    // Different number of props, don't bother to check
    return false
  }

  return props.every(p => deepEqual(a[p], b[p]))
}

export function getObjectValueByPath (obj, path, fallback) {
  // credit: http://stackoverflow.com/questions/6491463/accessing-nested-javascript-objects-with-string-key#comment55278413_6491621
  if (!path || path.constructor !== String) return fallback
  path = path.replace(/\[(\w+)\]/g, '.$1') // convert indexes to properties
  path = path.replace(/^\./, '') // strip a leading dot
  return getNestedValue(obj, path.split('.'), fallback)
}

export function getPropertyFromItem (item, property, fallback) {
  if (property == null) return item === undefined ? fallback : item

  if (item !== Object(item)) return fallback === undefined ? item : fallback

  if (property.constructor === String) return getObjectValueByPath(item, property, fallback)

  if (Array.isArray(property)) return getNestedValue(item, property, fallback)

  if (typeof property !== 'function') return fallback

  const value = property(item, fallback)

  return typeof value === 'undefined' ? fallback : value
}

export function createRange (length) {
  return [...Array.from({ length }, (v, k) => k)]
}

export function getZIndex (el) {
  if (!el || el.nodeType !== Node.ELEMENT_NODE) return 0

  const index = window.getComputedStyle(el).getPropertyValue('z-index')

  if (isNaN(index)) return getZIndex(el.parentNode)
  return index
}

const tagsToReplace = {
  '&': '&amp;',
  '<': '&lt;',
  '>': '&gt;'
}

export function escapeHTML (str) {
  return str.replace(/[&<>]/g, tag => tagsToReplace[tag] || tag)
}

export function filterObjectOnKeys (obj, keys) {
  const filtered = {}

  for (let i = 0; i < keys.length; i++) {
    const key = keys[i]
    if (typeof obj[key] !== 'undefined') {
      filtered[key] = obj[key]
    }
  }

  return filtered
}

export function filterChildren (array = [], tag) {
  return array.filter(child => {
    return child.componentOptions &&
      child.componentOptions.Ctor.options.name === tag
  })
}

<<<<<<< HEAD
// KeyboardEvent.keyCode aliases
export const keyCodes = Object.freeze({
  enter: 13,
  tab: 9,
  delete: 46,
  esc: 27,
  space: 32,
  up: 38,
  down: 40,
  left: 37,
  right: 39,
  end: 35,
  home: 36,
  del: 46,
  backspace: 8,
  insert: 45,
  pageup: 33,
  pagedown: 34
})
=======
export function convertToUnit (str, unit = 'px') {
  return isNaN(str) ? str : `${Number(str)}${unit}`
}
>>>>>>> a6ec0a68
<|MERGE_RESOLUTION|>--- conflicted
+++ resolved
@@ -201,7 +201,10 @@
   })
 }
 
-<<<<<<< HEAD
+export function convertToUnit (str, unit = 'px') {
+  return isNaN(str) ? str : `${Number(str)}${unit}`
+}
+
 // KeyboardEvent.keyCode aliases
 export const keyCodes = Object.freeze({
   enter: 13,
@@ -220,9 +223,4 @@
   insert: 45,
   pageup: 33,
   pagedown: 34
-})
-=======
-export function convertToUnit (str, unit = 'px') {
-  return isNaN(str) ? str : `${Number(str)}${unit}`
-}
->>>>>>> a6ec0a68
+})