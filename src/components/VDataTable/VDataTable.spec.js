--- conflicted
+++ resolved
@@ -38,7 +38,6 @@
     // Also expect tests to not crash :)
   })
 
-<<<<<<< HEAD
   it('should render role attribute on column headers', async () => {
     const data = dataTableTestData()
     const wrapper = mount(VDataTable, data)
@@ -152,38 +151,4 @@
 
     expect('Application is missing <v-app> component.').toHaveBeenTipped()
   })
-=======
-/* avoriaz needs to support scoped slots
-  it('should emit pagination object with correct items length', async () => {
-    const vm = new Vue()
-    const wrapper = mount(VDataTable, {
-      propsData: {
-        pagination: {},
-        headers: [
-          { text: 'First', value: 'first' },
-          { text: 'Second', value: 'first' }
-        ],
-        items: [
-          { first: 1, second: 'foo' },
-          { first: 2, second: 'bar' },
-          { first: 3, second: 'baz' }
-        ]
-      },
-      scopedSlots: {
-        items: (props) => vm.createElement('td', [props.item.first])
-      }
-    })
-
-    const change = jest.fn()
-    wrapper.instance().$on('update:pagination', change)
-
-    wrapper.setProps({ search: 'f' })
-
-    await wrapper.vm.$nextTick()
-
-    expect('Application is missing <v-app> component.').toHaveBeenTipped()
-    expect(change).toBeCalledWith({ page: 1, totalItems: 1 })
-  })
-*/
->>>>>>> c1392fad
 })