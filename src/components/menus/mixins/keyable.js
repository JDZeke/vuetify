--- conflicted
+++ resolved
@@ -24,13 +24,6 @@
 
   methods: {
     changeListIndex (e) {
-<<<<<<< HEAD
-      e.preventDefault()
-
-      if (e.keyCode === 40 && this.listIndex < this.tiles.length - 1) this.listIndex++
-      if (e.keyCode === 38 && this.listIndex > 0) this.listIndex--
-      if (e.keyCode === 13 && this.listIndex !== -1) this.tiles[this.listIndex].click()
-=======
       [40, 38].includes(e.keyCode) && e.preventDefault()
 
       if ([27, 9].includes(e.keyCode)) this.isActive = false
@@ -38,7 +31,6 @@
       else if (e.keyCode === 38 && this.listIndex > 0) this.listIndex--
       else if (e.keyCode === 13 && this.listIndex !== -1) this.tiles[this.listIndex].click()
       else if (e.keyCode === 13) this.isActive = true
->>>>>>> 548181c6
     },
     getTiles () {
       this.tiles = this.$refs.content.querySelectorAll('.list__tile')
