--- conflicted
+++ resolved
@@ -1,23 +1,19 @@
-<<<<<<< HEAD
 import Bootable from '../../mixins/bootable'
-=======
+
 import {
   VTabTransition,
   VTabReverseTransition
 } from '../transitions'
->>>>>>> 3c3b5175
 
 export default {
   name: 'v-tabs-content',
 
-<<<<<<< HEAD
   mixins: [Bootable],
-=======
+
   components: {
     VTabTransition,
     VTabReverseTransition
   },
->>>>>>> 3c3b5175
 
   data () {
     return {
