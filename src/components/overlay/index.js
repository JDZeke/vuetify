--- conflicted
+++ resolved
@@ -9,21 +9,6 @@
     data.staticClass = data.staticClass ? `overlay ${data.staticClass}` : 'overlay'
     if (props.value) data.staticClass += ' overlay--active'
 
-<<<<<<< HEAD
-    if (props.value) {
-      document.documentElement.style.overflow = 'hidden'
-    } else {
-      document.documentElement.style.overflow = null
-=======
-    if (typeof document !== 'undefined') {
-      if (props.value) {
-        document.documentElement.style.overflow = 'hidden'
-      } else {
-        document.documentElement.style.overflow = null
-      }
->>>>>>> a5b2462d
-    }
-
     return h('div', data, children)
   }
 }
