// Jest Snapshot v1, https://goo.gl/fbAQLP

exports[`VSelect should escape items in menu 1`] = `

<div class="v-list__tile__title">
  &lt;strong&gt;foo&lt;/strong&gt;
</div>

`;

exports[`VSelect should only show items if they are in items 1`] = `

<<<<<<< HEAD
<div class="v-input v-select v-text-field v-input--is-label-active v-input--is-dirty">
  <div class="v-input__control">
    <div class="v-input__slot primary--text"
         style="height: 32px;"
    >
      <div class="menu"
           style="display: inline-block;"
      >
        <div class="menu__activator">
          <div class="v-select__slot">
            <label class="v-label v-label--active"
                   style="left: 0px; position: absolute;"
            >
            </label>
            <div class="v-select__selection">
              foo
            </div>
            <input tabindex="0"
                   type="text"
            >
            <div class="v-input__append-inner">
              <div class="v-input__icon v-input__icon--append">
                <i aria-hidden="true"
                   class="icon material-icons"
                >
                  arrow_drop_down
                </i>
              </div>
            </div>
          </div>
        </div>
      </div>
    </div>
    <div class="v-text-field__details">
      <div class="v-messages">
        <div class="v-messages__wrapper">
        </div>
      </div>
    </div>
  </div>
=======
<div class="v-list__tile__title">
  &lt;
  <span class="list__tile__mask">
    str
  </span>
  ong&gt;foo&lt;/strong&gt;
>>>>>>> 8ac7de34
</div>

`;

exports[`VSelect should only show items if they are in items 2`] = `

<div class="v-input v-select v-text-field">
  <div class="v-input__control">
    <div class="v-input__slot primary--text"
         style="height: 32px;"
    >
      <div class="menu"
           style="display: inline-block;"
      >
        <div class="menu__activator">
          <div class="v-select__slot">
            <label class="v-label"
                   style="left: 0px; position: absolute;"
            >
            </label>
            <input tabindex="0"
                   type="text"
            >
            <div class="v-input__append-inner">
              <div class="v-input__icon v-input__icon--append">
                <i aria-hidden="true"
                   class="icon material-icons"
                >
                  arrow_drop_down
                </i>
              </div>
            </div>
          </div>
        </div>
      </div>
    </div>
    <div class="v-text-field__details">
      <div class="v-messages">
        <div class="v-messages__wrapper">
        </div>
      </div>
    </div>
  </div>
</div>

`;

exports[`VSelect should only show items if they are in items 3`] = `

<div class="v-input v-select v-text-field v-input--is-label-active v-input--is-dirty">
  <div class="v-input__control">
    <div class="v-input__slot primary--text"
         style="height: 32px;"
    >
      <div class="menu"
           style="display: inline-block;"
      >
<<<<<<< HEAD
        <div class="menu__activator">
          <div class="v-select__slot">
            <label class="v-label v-label--active"
                   style="left: 0px; position: absolute;"
            >
            </label>
            <div class="v-select__selection">
              bar
            </div>
            <input tabindex="0"
                   type="text"
            >
            <div class="v-input__append-inner">
              <div class="v-input__icon v-input__icon--append">
                <i aria-hidden="true"
                   class="icon material-icons"
                >
                  arrow_drop_down
                </i>
              </div>
=======
        <div class="v-card"
             style="height: auto;"
        >
          <div class="v-list">
            <div>
              <a class="v-list__tile v-list__tile--link v-list__tile--active primary--text">
                <div class="v-list__tile__content">
                  <div class="v-list__tile__title">
                    Hello
                  </div>
                </div>
              </a>
>>>>>>> 8ac7de34
            </div>
          </div>
        </div>
      </div>
    </div>
<<<<<<< HEAD
    <div class="v-text-field__details">
      <div class="v-messages">
        <div class="v-messages__wrapper">
        </div>
      </div>
    </div>
=======
    <i aria-hidden="true"
       class="v-icon material-icons input-group__append-icon input-group__icon-cb"
    >
      arrow_drop_down
    </i>
  </div>
  <div class="input-group__details">
>>>>>>> 8ac7de34
  </div>
</div>

`;

exports[`VSelect should only show items if they are in items 4`] = `

<div class="v-input v-select v-text-field v-input--is-label-active v-input--is-dirty">
  <div class="v-input__control">
    <div class="v-input__slot primary--text"
         style="height: 32px;"
    >
      <div class="menu"
           style="display: inline-block;"
      >
<<<<<<< HEAD
        <div class="menu__activator">
          <div class="v-select__slot">
            <label class="v-label v-label--active"
                   style="left: 0px; position: absolute;"
            >
            </label>
            <div class="v-select__selection">
              foo,
            </div>
            <div class="v-select__selection">
              bar
            </div>
            <input tabindex="0"
                   type="text"
            >
            <div class="v-input__append-inner">
              <div class="v-input__icon v-input__icon--append">
                <i aria-hidden="true"
                   class="icon material-icons"
                >
                  arrow_drop_down
                </i>
              </div>
=======
    </div>
    <div class="menu"
         style="display: inline-block;"
    >
      <div class="menu__content menu__content--select  menu__content--dropdown"
           style="max-height: 300px; min-width: 0px; max-width: auto; top: 12px; left: 0px; z-index: 0; display: none;"
      >
        <div class="v-card"
             style="height: auto;"
        >
          <div class="v-list">
            <div>
              <a class="v-list__tile v-list__tile--link v-list__tile--active primary--text">
                <div class="v-list__tile__content">
                  <div class="v-list__tile__title">
                    Hello
                  </div>
                </div>
              </a>
>>>>>>> 8ac7de34
            </div>
          </div>
        </div>
      </div>
    </div>
<<<<<<< HEAD
    <div class="v-text-field__details">
      <div class="v-messages">
        <div class="v-messages__wrapper">
        </div>
      </div>
    </div>
=======
    <i aria-hidden="true"
       class="v-icon material-icons input-group__append-icon input-group__icon-cb"
    >
      arrow_drop_down
    </i>
  </div>
  <div class="input-group__details">
>>>>>>> 8ac7de34
  </div>
</div>

`;

exports[`VSelect should render v-select correctly when not using scope slot 1`] = `

<div class="v-input v-select v-text-field">
  <div class="v-input__control">
    <div class="v-input__slot primary--text"
         style="height: 32px;"
    >
      <div class="menu"
           style="display: inline-block;"
      >
<<<<<<< HEAD
        <div class="menu__activator">
          <div class="v-select__slot">
            <label class="v-label"
                   style="left: 0px; position: absolute;"
            >
            </label>
            <input tabindex="0"
                   type="text"
            >
            <div class="v-input__append-inner">
              <div class="v-input__icon v-input__icon--append">
                <i aria-hidden="true"
                   class="icon material-icons"
                >
                  arrow_drop_down
                </i>
              </div>
=======
        <div class="v-card"
             style="height: auto;"
        >
          <div class="v-list">
            <div>
              <a class="v-list__tile v-list__tile--link v-list__tile--active primary--text">
                <div class="v-list__tile__content">
                  <div class="v-list__tile__title">
                    Text 0
                  </div>
                </div>
              </a>
            </div>
            <div>
              <a class="v-list__tile v-list__tile--link">
                <div class="v-list__tile__content">
                  <div class="v-list__tile__title">
                    Text 1
                  </div>
                </div>
              </a>
>>>>>>> 8ac7de34
            </div>
          </div>
        </div>
      </div>
    </div>
<<<<<<< HEAD
    <div class="v-text-field__details">
      <div class="v-messages">
        <div class="v-messages__wrapper">
        </div>
      </div>
    </div>
=======
    <i aria-hidden="true"
       class="v-icon material-icons input-group__append-icon input-group__icon-cb"
    >
      arrow_drop_down
    </i>
  </div>
  <div class="input-group__details">
>>>>>>> 8ac7de34
  </div>
</div>

`;

exports[`VSelect should render v-select correctly when not using v-list-tile in item scope slot 1`] = `

<div class="v-input v-select v-text-field">
  <div class="v-input__control">
    <div class="v-input__slot primary--text"
         style="height: 32px;"
    >
      <div class="menu"
           style="display: inline-block;"
      >
<<<<<<< HEAD
        <div class="menu__activator">
          <div class="v-select__slot">
            <label class="v-label"
                   style="left: 0px; position: absolute;"
            >
            </label>
            <input tabindex="0"
                   type="text"
            >
            <div class="v-input__append-inner">
              <div class="v-input__icon v-input__icon--append">
                <i aria-hidden="true"
                   class="icon material-icons"
                >
                  arrow_drop_down
                </i>
              </div>
=======
        <div class="v-card"
             style="height: auto;"
        >
          <div class="v-list">
            <div>
              <a class="v-list__tile v-list__tile--link v-list__tile--active primary--text">
                <div class="v-list__tile__content">
                  <div class="v-list__tile__title">
                    0
                  </div>
                </div>
              </a>
            </div>
            <div>
              <a class="v-list__tile v-list__tile--link">
                <div class="v-list__tile__content red lighten-1">
                  <div class="v-list__tile__title">
                    1
                  </div>
                </div>
              </a>
>>>>>>> 8ac7de34
            </div>
          </div>
        </div>
      </div>
    </div>
<<<<<<< HEAD
    <div class="v-text-field__details">
      <div class="v-messages">
        <div class="v-messages__wrapper">
        </div>
      </div>
    </div>
=======
    <i aria-hidden="true"
       class="v-icon material-icons input-group__append-icon input-group__icon-cb"
    >
      arrow_drop_down
    </i>
  </div>
  <div class="input-group__details">
>>>>>>> 8ac7de34
  </div>
</div>

`;

exports[`VSelect should render v-select correctly when using v-list-tile in item scope slot 1`] = `

<div class="v-input v-select v-text-field">
  <div class="v-input__control">
    <div class="v-input__slot primary--text"
         style="height: 32px;"
    >
      <div class="menu"
           style="display: inline-block;"
      >
<<<<<<< HEAD
        <div class="menu__activator">
          <div class="v-select__slot">
            <label class="v-label"
                   style="left: 0px; position: absolute;"
            >
            </label>
            <input tabindex="0"
                   type="text"
            >
            <div class="v-input__append-inner">
              <div class="v-input__icon v-input__icon--append">
                <i aria-hidden="true"
                   class="icon material-icons"
                >
                  arrow_drop_down
                </i>
              </div>
=======
        <div class="v-card"
             style="height: auto;"
        >
          <div class="v-list">
            <div class>
              <a class="v-list__tile v-list__tile--link v-list__tile--active primary--text">
                Text 0
              </a>
            </div>
            <div class="red lighten-1">
              <a class="v-list__tile v-list__tile--link">
                Text 1
              </a>
>>>>>>> 8ac7de34
            </div>
          </div>
        </div>
      </div>
    </div>
<<<<<<< HEAD
    <div class="v-text-field__details">
      <div class="v-messages">
        <div class="v-messages__wrapper">
        </div>
      </div>
    </div>
=======
    <i aria-hidden="true"
       class="v-icon material-icons input-group__append-icon input-group__icon-cb"
    >
      arrow_drop_down
    </i>
  </div>
  <div class="input-group__details">
>>>>>>> 8ac7de34
  </div>
</div>

`;<|MERGE_RESOLUTION|>--- conflicted
+++ resolved
@@ -10,7 +10,6 @@
 
 exports[`VSelect should only show items if they are in items 1`] = `
 
-<<<<<<< HEAD
 <div class="v-input v-select v-text-field v-input--is-label-active v-input--is-dirty">
   <div class="v-input__control">
     <div class="v-input__slot primary--text"
@@ -34,31 +33,23 @@
             <div class="v-input__append-inner">
               <div class="v-input__icon v-input__icon--append">
                 <i aria-hidden="true"
-                   class="icon material-icons"
-                >
-                  arrow_drop_down
-                </i>
-              </div>
-            </div>
-          </div>
-        </div>
-      </div>
-    </div>
-    <div class="v-text-field__details">
-      <div class="v-messages">
-        <div class="v-messages__wrapper">
-        </div>
-      </div>
-    </div>
-  </div>
-=======
-<div class="v-list__tile__title">
-  &lt;
-  <span class="list__tile__mask">
-    str
-  </span>
-  ong&gt;foo&lt;/strong&gt;
->>>>>>> 8ac7de34
+                   class="v-icon material-icons"
+                >
+                  arrow_drop_down
+                </i>
+              </div>
+            </div>
+          </div>
+        </div>
+      </div>
+    </div>
+    <div class="v-text-field__details">
+      <div class="v-messages">
+        <div class="v-messages__wrapper">
+        </div>
+      </div>
+    </div>
+  </div>
 </div>
 
 `;
@@ -85,7 +76,7 @@
             <div class="v-input__append-inner">
               <div class="v-input__icon v-input__icon--append">
                 <i aria-hidden="true"
-                   class="icon material-icons"
+                   class="v-icon material-icons"
                 >
                   arrow_drop_down
                 </i>
@@ -116,7 +107,6 @@
       <div class="menu"
            style="display: inline-block;"
       >
-<<<<<<< HEAD
         <div class="menu__activator">
           <div class="v-select__slot">
             <label class="v-label v-label--active"
@@ -132,46 +122,22 @@
             <div class="v-input__append-inner">
               <div class="v-input__icon v-input__icon--append">
                 <i aria-hidden="true"
-                   class="icon material-icons"
-                >
-                  arrow_drop_down
-                </i>
-              </div>
-=======
-        <div class="v-card"
-             style="height: auto;"
-        >
-          <div class="v-list">
-            <div>
-              <a class="v-list__tile v-list__tile--link v-list__tile--active primary--text">
-                <div class="v-list__tile__content">
-                  <div class="v-list__tile__title">
-                    Hello
-                  </div>
-                </div>
-              </a>
->>>>>>> 8ac7de34
-            </div>
-          </div>
-        </div>
-      </div>
-    </div>
-<<<<<<< HEAD
-    <div class="v-text-field__details">
-      <div class="v-messages">
-        <div class="v-messages__wrapper">
-        </div>
-      </div>
-    </div>
-=======
-    <i aria-hidden="true"
-       class="v-icon material-icons input-group__append-icon input-group__icon-cb"
-    >
-      arrow_drop_down
-    </i>
-  </div>
-  <div class="input-group__details">
->>>>>>> 8ac7de34
+                   class="v-icon material-icons"
+                >
+                  arrow_drop_down
+                </i>
+              </div>
+            </div>
+          </div>
+        </div>
+      </div>
+    </div>
+    <div class="v-text-field__details">
+      <div class="v-messages">
+        <div class="v-messages__wrapper">
+        </div>
+      </div>
+    </div>
   </div>
 </div>
 
@@ -187,7 +153,6 @@
       <div class="menu"
            style="display: inline-block;"
       >
-<<<<<<< HEAD
         <div class="menu__activator">
           <div class="v-select__slot">
             <label class="v-label v-label--active"
@@ -206,53 +171,22 @@
             <div class="v-input__append-inner">
               <div class="v-input__icon v-input__icon--append">
                 <i aria-hidden="true"
-                   class="icon material-icons"
-                >
-                  arrow_drop_down
-                </i>
-              </div>
-=======
-    </div>
-    <div class="menu"
-         style="display: inline-block;"
-    >
-      <div class="menu__content menu__content--select  menu__content--dropdown"
-           style="max-height: 300px; min-width: 0px; max-width: auto; top: 12px; left: 0px; z-index: 0; display: none;"
-      >
-        <div class="v-card"
-             style="height: auto;"
-        >
-          <div class="v-list">
-            <div>
-              <a class="v-list__tile v-list__tile--link v-list__tile--active primary--text">
-                <div class="v-list__tile__content">
-                  <div class="v-list__tile__title">
-                    Hello
-                  </div>
-                </div>
-              </a>
->>>>>>> 8ac7de34
-            </div>
-          </div>
-        </div>
-      </div>
-    </div>
-<<<<<<< HEAD
-    <div class="v-text-field__details">
-      <div class="v-messages">
-        <div class="v-messages__wrapper">
-        </div>
-      </div>
-    </div>
-=======
-    <i aria-hidden="true"
-       class="v-icon material-icons input-group__append-icon input-group__icon-cb"
-    >
-      arrow_drop_down
-    </i>
-  </div>
-  <div class="input-group__details">
->>>>>>> 8ac7de34
+                   class="v-icon material-icons"
+                >
+                  arrow_drop_down
+                </i>
+              </div>
+            </div>
+          </div>
+        </div>
+      </div>
+    </div>
+    <div class="v-text-field__details">
+      <div class="v-messages">
+        <div class="v-messages__wrapper">
+        </div>
+      </div>
+    </div>
   </div>
 </div>
 
@@ -268,7 +202,6 @@
       <div class="menu"
            style="display: inline-block;"
       >
-<<<<<<< HEAD
         <div class="menu__activator">
           <div class="v-select__slot">
             <label class="v-label"
@@ -281,55 +214,22 @@
             <div class="v-input__append-inner">
               <div class="v-input__icon v-input__icon--append">
                 <i aria-hidden="true"
-                   class="icon material-icons"
-                >
-                  arrow_drop_down
-                </i>
-              </div>
-=======
-        <div class="v-card"
-             style="height: auto;"
-        >
-          <div class="v-list">
-            <div>
-              <a class="v-list__tile v-list__tile--link v-list__tile--active primary--text">
-                <div class="v-list__tile__content">
-                  <div class="v-list__tile__title">
-                    Text 0
-                  </div>
-                </div>
-              </a>
-            </div>
-            <div>
-              <a class="v-list__tile v-list__tile--link">
-                <div class="v-list__tile__content">
-                  <div class="v-list__tile__title">
-                    Text 1
-                  </div>
-                </div>
-              </a>
->>>>>>> 8ac7de34
-            </div>
-          </div>
-        </div>
-      </div>
-    </div>
-<<<<<<< HEAD
-    <div class="v-text-field__details">
-      <div class="v-messages">
-        <div class="v-messages__wrapper">
-        </div>
-      </div>
-    </div>
-=======
-    <i aria-hidden="true"
-       class="v-icon material-icons input-group__append-icon input-group__icon-cb"
-    >
-      arrow_drop_down
-    </i>
-  </div>
-  <div class="input-group__details">
->>>>>>> 8ac7de34
+                   class="v-icon material-icons"
+                >
+                  arrow_drop_down
+                </i>
+              </div>
+            </div>
+          </div>
+        </div>
+      </div>
+    </div>
+    <div class="v-text-field__details">
+      <div class="v-messages">
+        <div class="v-messages__wrapper">
+        </div>
+      </div>
+    </div>
   </div>
 </div>
 
@@ -345,7 +245,6 @@
       <div class="menu"
            style="display: inline-block;"
       >
-<<<<<<< HEAD
         <div class="menu__activator">
           <div class="v-select__slot">
             <label class="v-label"
@@ -358,55 +257,22 @@
             <div class="v-input__append-inner">
               <div class="v-input__icon v-input__icon--append">
                 <i aria-hidden="true"
-                   class="icon material-icons"
-                >
-                  arrow_drop_down
-                </i>
-              </div>
-=======
-        <div class="v-card"
-             style="height: auto;"
-        >
-          <div class="v-list">
-            <div>
-              <a class="v-list__tile v-list__tile--link v-list__tile--active primary--text">
-                <div class="v-list__tile__content">
-                  <div class="v-list__tile__title">
-                    0
-                  </div>
-                </div>
-              </a>
-            </div>
-            <div>
-              <a class="v-list__tile v-list__tile--link">
-                <div class="v-list__tile__content red lighten-1">
-                  <div class="v-list__tile__title">
-                    1
-                  </div>
-                </div>
-              </a>
->>>>>>> 8ac7de34
-            </div>
-          </div>
-        </div>
-      </div>
-    </div>
-<<<<<<< HEAD
-    <div class="v-text-field__details">
-      <div class="v-messages">
-        <div class="v-messages__wrapper">
-        </div>
-      </div>
-    </div>
-=======
-    <i aria-hidden="true"
-       class="v-icon material-icons input-group__append-icon input-group__icon-cb"
-    >
-      arrow_drop_down
-    </i>
-  </div>
-  <div class="input-group__details">
->>>>>>> 8ac7de34
+                   class="v-icon material-icons"
+                >
+                  arrow_drop_down
+                </i>
+              </div>
+            </div>
+          </div>
+        </div>
+      </div>
+    </div>
+    <div class="v-text-field__details">
+      <div class="v-messages">
+        <div class="v-messages__wrapper">
+        </div>
+      </div>
+    </div>
   </div>
 </div>
 
@@ -422,7 +288,6 @@
       <div class="menu"
            style="display: inline-block;"
       >
-<<<<<<< HEAD
         <div class="menu__activator">
           <div class="v-select__slot">
             <label class="v-label"
@@ -435,47 +300,22 @@
             <div class="v-input__append-inner">
               <div class="v-input__icon v-input__icon--append">
                 <i aria-hidden="true"
-                   class="icon material-icons"
-                >
-                  arrow_drop_down
-                </i>
-              </div>
-=======
-        <div class="v-card"
-             style="height: auto;"
-        >
-          <div class="v-list">
-            <div class>
-              <a class="v-list__tile v-list__tile--link v-list__tile--active primary--text">
-                Text 0
-              </a>
-            </div>
-            <div class="red lighten-1">
-              <a class="v-list__tile v-list__tile--link">
-                Text 1
-              </a>
->>>>>>> 8ac7de34
-            </div>
-          </div>
-        </div>
-      </div>
-    </div>
-<<<<<<< HEAD
-    <div class="v-text-field__details">
-      <div class="v-messages">
-        <div class="v-messages__wrapper">
-        </div>
-      </div>
-    </div>
-=======
-    <i aria-hidden="true"
-       class="v-icon material-icons input-group__append-icon input-group__icon-cb"
-    >
-      arrow_drop_down
-    </i>
-  </div>
-  <div class="input-group__details">
->>>>>>> 8ac7de34
+                   class="v-icon material-icons"
+                >
+                  arrow_drop_down
+                </i>
+              </div>
+            </div>
+          </div>
+        </div>
+      </div>
+    </div>
+    <div class="v-text-field__details">
+      <div class="v-messages">
+        <div class="v-messages__wrapper">
+        </div>
+      </div>
+    </div>
   </div>
 </div>
 
