--- conflicted
+++ resolved
@@ -1,10 +1,6 @@
 {
   "name": "vuetify",
-<<<<<<< HEAD
-  "version": "0.14.2",
-=======
   "version": "0.14.4",
->>>>>>> d2a32882
   "author": {
     "name": "John Leider",
     "email": "john.j.leider@gmail.com"
