<template>
  <v-navigation-drawer
    v-model="inputValue"
    :width="300"
    app
    clipped
  >
    <v-container
      fluid
      pb-0
    >
      <div class="text-xs-center">
<<<<<<< HEAD
        <h4 class="font-weight-medium grey--text">Premiere sponsor</h4>
        <supporters-patron
          v-if="supporters.special && supporters.special.length"
          :value="supporters.special[0]"
          :href="supporters.special[0].href"
          class="mb-3"
          large
        />
        <!-- <span class="d-block mb-3 caption grey--text text--lighten-1">
=======
        <h4 class="body-2 font-weight-bold grey--text">Premiere sponsor</h4>

        <span class="d-block mb-3 caption grey--text text--lighten-1">
>>>>>>> d06d8c99
          One spot available
        </span>

        <supporters-sponsor-btn
          class="mb-4"
          href="https://www.patreon.com/join/vuetify"
        />

        <v-text-field
          id="search"
          key="search"
          ref="search"
          v-model="search"
          label="Search"
          append-icon="search"
          clearable
          hide-details
          single-line
          solo
          light
        />
      </div>
    </v-container>

    <v-divider class="mt-3" />

    <v-layout pa-3>
      <a
        href="https://vuejobs.com/?utm_source=vuejobs&utm_medium=banner&utm_campaign=linking&ref=vuetifyjs.com"
        target="_blank"
        rel="noopener"
        class="d-inline-block"
        @click="$ga.event('drawer', 'click', 'vuejobs')"
      >
        <v-img
          src="https://cdn.vuetifyjs.com/images/affiliates/vuejobs-logo.svg"
          alt="VueJobs"
          title="VueJobs"
          contain
          height="18"
          width="60"
        />
      </a>
    </v-layout>
    <v-list
      class="py-0"
      dense
      expand
      nav
    >
      <template v-for="(item, i) in items">
        <v-subheader
          v-if="item.header"
          :key="`subheader-${i}`"
          v-text="item.header"
        />
        <v-divider
          v-else-if="item.divider"
          :key="`divider-${i}`"
        />
        <core-group
          v-else-if="item.group"
          :key="`group-${i}`"
          :item="item"
        />
        <core-item
          v-else
          :key="`item-${i}`"
          :chip="genChip(item)"
          :icon="item.icon"
          :subtext="item.subtext"
          :text="item.text"
          :to="item.to"
        />
      </template>
    </v-list>
  </v-navigation-drawer>
</template>

<script>
  // Utilities
  import {
    mapMutations,
    mapState
  } from 'vuex'
  import kebabCase from 'lodash/kebabCase'
  import drawerItems from '@/data/drawerItems.json'
  import { genChip } from '@/util/helpers'

  export default {
    data: () => ({
      docSearch: {},
      isSearching: false,
      drawerItems,
      search: ''
    }),

    computed: {
      ...mapState('app', ['drawer', 'supporters']),
      children () {
        return this.item.children.map(item => ({
          ...item,
          to: `${this.item.group}/${item.to}`
        }))
      },
      group () {
        return this.item.children.map(item => {
          return `${this.item.group}/${kebabCase(item.name)}`
        }).join('|')
      },
      inputValue: {
        get () {
          return this.drawer
        },
        set (val) {
          this.setDrawer(val)
        }
      },
      items () {
        return this.drawerItems.map(this.addLanguagePrefix)
      }
    },

    watch: {
      $route () {
        if (this.stateless &&
          this.inputValue &&
          this.$vuetify.breakpoint.mdAndDown
        ) this.inputValue = false
      },
      inputValue (val) {
        if (!val) {
          this.docSearch.autocomplete.autocomplete.close()
          this.docSearch.autocomplete.autocomplete.setVal('')
        }
      },
      isSearching (val) {
        this.$refs.toolbar.isScrolling = !val
        if (val) {
          this.$nextTick(() => this.$refs.search.focus())
        } else {
          this.search = null
        }
      },
      search (val) {
        if (!val) {
          this.docSearch.autocomplete.autocomplete.close()
          this.docSearch.autocomplete.autocomplete.setVal('')
        }
      }
    },

    mounted () {
      import(
        /* webpackChunkName: "docsearch" */
        'docsearch.js/dist/cdn/docsearch.min.css'
      )
      import(
        /* webpackChunkName: "docsearch" */
        'docsearch.js'
      ).then(this.init)
    },

    destroyed () {
      this.docSearch.autocomplete.autocomplete.close()
      this.docSearch.autocomplete.autocomplete.setVal('')
    },

    methods: {
      genChip,
      addLanguagePrefix (item) {
        const { children, subtext, ...props } = item
        const newItem = {
          ...props,
          text: `Vuetify.AppDrawer.${item.text}`
        }

        if (children) {
          newItem.children = children.map(this.addLanguagePrefix)
        }

        if (subtext) {
          newItem.subtext = `Vuetify.AppDrawer.${item.subtext}`
        }

        return newItem
      },
      ...mapMutations('app', ['setDrawer']),
      init ({ default: docsearch }) {
        const vm = this
        this.docSearch = docsearch({
          apiKey: '259d4615e283a1bbaa3313b4eff7881c',
          autocompleteOptions: {
            appendTo: '#app',
            hint: false,
            debug: true
          },
          indexName: 'vuetifyjs',
          inputSelector: '#search',
          handleSelected (input, event, suggestion) {
            const url = suggestion.url
            const loc = url.split('.com')
            vm.search = ''
            vm.isSearching = false
            vm.$router.push(loc.pop())
          }
        })
      }
    }
  }
</script>

<style lang="sass">
@import '~vuetify/src/styles/settings/_elevations.scss'
@import '~vuetify/src/styles/tools/_elevation.sass'

.algolia-autocomplete
  flex: 1 1 auto
  position: fixed !important

.v-chip--x-small
  font-family: 'Roboto', sans-serif
  font-size: 10px
  font-weight: 400 !important
  height: 16px

  .v-chip__content
    line-height: 1
    padding: 8px

#search
  width: 100%

#app
  .algolia-autocomplete > span
    left: -16px !important
    top: 18px !important
    @include elevation(6)

    .ds-dataset-1
      border: none !important

#app-drawer
  img.logo
    margin: 40px 0 15px

  .diamond-sponsor
    // todo trim down actual image file dimensions
    height: 30px
    margin-bottom: 0.25em

    aside.v-navigation-drawer ul li
      font-size: 14px
      color: #373737

    &-label
      color: #676767
      margin: 24px 0 16px 0
      font-size: 13px
</style><|MERGE_RESOLUTION|>--- conflicted
+++ resolved
@@ -10,21 +10,9 @@
       pb-0
     >
       <div class="text-xs-center">
-<<<<<<< HEAD
-        <h4 class="font-weight-medium grey--text">Premiere sponsor</h4>
-        <supporters-patron
-          v-if="supporters.special && supporters.special.length"
-          :value="supporters.special[0]"
-          :href="supporters.special[0].href"
-          class="mb-3"
-          large
-        />
-        <!-- <span class="d-block mb-3 caption grey--text text--lighten-1">
-=======
         <h4 class="body-2 font-weight-bold grey--text">Premiere sponsor</h4>
 
         <span class="d-block mb-3 caption grey--text text--lighten-1">
->>>>>>> d06d8c99
           One spot available
         </span>
 
