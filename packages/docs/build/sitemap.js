--- conflicted
+++ resolved
@@ -1,22 +1,3 @@
-<<<<<<< HEAD
-const SitemapPlugin = require('sitemap-webpack-plugin').default
-const routes = require('./generate-routes')
-
-const paths = []
-for (const route of routes) {
-  paths.push({
-    path: route.fullPath,
-    lastmod: new Date().toISOString(),
-    priority: route.fullPath === '/' ? 1 : 0.8,
-    changefreq: 'daily',
-  })
-}
-
-module.exports = new SitemapPlugin({
-  base: 'https://vuetifyjs.com',
-  paths,
-})
-=======
 const SitemapWebpackPlugin = require('sitemap-webpack-plugin').default
 const { generateRoutes } = require('./generate-routes')
 
@@ -34,17 +15,19 @@
 
       paths.push({
         path: route.fullPath,
-        lastmod: new Date(),
+        lastmod: new Date().toISOString(),
         priority,
         changefreq: 'daily',
       })
     }
 
-    const plugin = new SitemapWebpackPlugin('https://vuetifyjs.com', paths)
+    const plugin = new SitemapWebpackPlugin({
+      base: 'https://vuetifyjs.com',
+      paths,
+    })
 
     plugin.apply(compiler)
   }
 }
 
-module.exports = new SitemapPlugin()
->>>>>>> b786cdd1
+module.exports = new SitemapPlugin()