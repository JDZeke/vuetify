// Imports
const fs = require('fs')
const path = require('path')
const { resolve } = require('path')
const { startCase } = require('lodash')
const { getApi, getCompleteApi } = require('@vuetify/api-generator')
const rimraf = require('rimraf')

const localeList = require('../src/i18n/locales.json').map(item => item.alternate || item.locale)
const pageToApi = require('../src/data/page-to-api')

const getLocaleMessage = (locale, fn) => {
  const fallback = require(resolve(`./src/i18n/messages/en.json`))
  try {
    const data = require(resolve(`./src/i18n/messages/${locale}.json`))
    return fn(data)
  } catch (err) {
    return fn(fallback)
  }
}

function genApiLinks (component, header) {
  const links = Object.keys(pageToApi)
    .filter(page => pageToApi[page].includes(component))
    .reduce((acc, href) => {
      const name = href.split('/')[1]
      acc.push(`- [${startCase(name)}](${href})`)
      return acc
    }, [])

  if (!links.length || !header) return ''

  const section = [
    `## ${header} {#links}`,
    links.join('\n'),
  ]

  return `${section.join('\n\n')}\n\n`
}

function genFrontMatter (component) {
  const fm = [
    `title: ${component} API`,
    `description: API for the ${component} component.`,
    `keywords: ${component}, api, vuetify`,
  ]

  return `---\nmeta:\n${fm.map(s => '  ' + s).join('\n')}\n---`
}

function genHeader (component) {
  const header = [
    genFrontMatter(component),
    `# ${component} API`,
    // '<entry-ad />', TODO: enable when component exists
  ]

  return `${header.join('\n\n')}\n\n`
}

function genFooter () {
  const footer = [
    // '<backmatter />', TODO: enable when component exists
  ]

  return `${footer.join('\n\n')}\n`
}

const sanitize = str => str.replace(/\$/g, '')

function loadMessages (locale) {
  const prefix = path.resolve('./src/i18n/messages/')
  const fallback = require(path.join(prefix, 'en.json'))

  try {
    const messages = require(path.join(prefix, `${locale}.json`))

    return {
      ...fallback['api-headers'],
      ...(messages['api-headers'] || {}),
    }
  } catch (err) {
    return fallback['api-headers']
  }
}

function createMdFile (component, data, locale) {
<<<<<<< HEAD
  const apiHeaders = getLocaleMessage(locale, m => m['api-headers'])
  let str = ''

  str += genHeader(component)
  str += genApiLinks(component, apiHeaders.links)

  for (const section of ['props', 'functions', 'events', 'slots', 'sass', 'options', 'argument', 'modifiers']) {
    if (Array.isArray(data[section]) && data[section].length) {
      str += `## ${apiHeaders[section]} {#${section}}\n\n`
      str += `<api-section name="${component}" section="${section}" />\n\n`
    }
=======
  const messages = loadMessages(locale)
  let str = ''

  str += genHeader(component)
  str += genApiLinks(component, messages.links)

  // for (const section of ['props', 'functions', 'events', 'slots', 'sass', 'options', 'argument', 'modifiers']) {
  //   if (Array.isArray(data[section]) && data[section].length) {
  //     str += `## ${messages[section]} {#${section}}\n\n`
  //     str += `<api-section name="${component}" section="${section}" />\n\n`
  //   }
  // }
  for (const [header, value] of Object.entries(data)) {
    if (['composables', 'name'].includes(header) || !value.length) continue

    str += `## ${messages[header]}\n\n`
    str += `<api-table name="${sanitize(component)}" field="${header}" />\n\n`
>>>>>>> 3d534ffa
  }

  str += genFooter()

  return str
}

function writeFile (componentName, componentApi, locale) {
  const folder = `src/api/${locale}`

  if (!fs.existsSync(resolve(folder))) {
    fs.mkdirSync(resolve(folder), { recursive: true })
  }

  fs.writeFileSync(resolve(`${folder}/${sanitize(componentName)}.md`), createMdFile(componentName, componentApi, locale))
}

function writeData (componentName, componentApi) {
  const folder = `src/api/data`

  if (!fs.existsSync(resolve(folder))) {
    fs.mkdirSync(resolve(folder), { recursive: true })
  }

  fs.writeFileSync(resolve(`${folder}/${componentName}.json`), JSON.stringify(componentApi, null, 2))
}

function generateFiles () {
  const api = getCompleteApi(localeList)

  for (const locale of localeList) {
    const pages = {}

    for (const item of api) {
      writeFile(item.name, item, locale)

      pages[`/${locale}/api/${sanitize(item.name)}/`] = item.name
    }

    fs.writeFileSync(resolve(`src/api/${locale}/pages.json`), JSON.stringify(pages, null, 2))
    fs.writeFileSync(resolve(`src/api/${locale}.js`), `export default require.context('./${locale}', true, /\\.md$/)`)
  }

  for (const item of api) {
    writeData(item.name, item)
  }

  fs.writeFileSync(resolve(`src/api/sass.json`), JSON.stringify([
    ...api.filter(item => item && item.sass && item.sass.length > 0).map(item => item.name),
  ]))
}

// class ApiPlugin {
//   apply (compiler) {
//     rimraf.sync(resolve('src/api'))

//     generateFiles()

//     let changedFiles = []
//     const sourcePaths = [resolve('../api-generator/src/maps'), (resolve('../api-generator/src/locale/en'))]

//     compiler.hooks.afterCompile.tap('ApiPlugin', compilation => {
//       sourcePaths.forEach(sourcePath => compilation.contextDependencies.add(sourcePath))
//     })

//     compiler.hooks.watchRun.tap('ApiPlugin', async comp => {
//       const changedTimes = comp.watchFileSystem.watcher.getTimeInfoEntries()

//       changedFiles = Object.keys(changedTimes).filter(filePath => {
//         return sourcePaths.some(path => filePath.startsWith(path))
//       })

//       // Make sure api-gen is using latest files
//       changedFiles.forEach(filePath => {
//         delete require.cache[filePath]
//       })
//     })

//     compiler.hooks.compilation.tap('ApiPlugin', () => {
//       if (!changedFiles.length) return

//       for (const filePath of changedFiles) {
//         const matches = /[/\\]([-a-z]+|\$vuetify)\.js(?:on)?$/i.exec(filePath)
//         const [_, componentName] = matches
//         const componentApi = getApi(componentName, localeList)
//         writeData(componentName, componentApi)
//       }

//       changedFiles = []
//     })
//   }
// }

// module.exports = ApiPlugin

function run () {
  rimraf.sync(resolve('src/api'))

  generateFiles()
}

run()<|MERGE_RESOLUTION|>--- conflicted
+++ resolved
@@ -85,37 +85,17 @@
 }
 
 function createMdFile (component, data, locale) {
-<<<<<<< HEAD
-  const apiHeaders = getLocaleMessage(locale, m => m['api-headers'])
+  const messages = loadMessages(locale)
   let str = ''
 
   str += genHeader(component)
-  str += genApiLinks(component, apiHeaders.links)
+  str += genApiLinks(component, messages.links)
 
   for (const section of ['props', 'functions', 'events', 'slots', 'sass', 'options', 'argument', 'modifiers']) {
     if (Array.isArray(data[section]) && data[section].length) {
-      str += `## ${apiHeaders[section]} {#${section}}\n\n`
+      str += `## ${messages[section]} {#${section}}\n\n`
       str += `<api-section name="${component}" section="${section}" />\n\n`
     }
-=======
-  const messages = loadMessages(locale)
-  let str = ''
-
-  str += genHeader(component)
-  str += genApiLinks(component, messages.links)
-
-  // for (const section of ['props', 'functions', 'events', 'slots', 'sass', 'options', 'argument', 'modifiers']) {
-  //   if (Array.isArray(data[section]) && data[section].length) {
-  //     str += `## ${messages[section]} {#${section}}\n\n`
-  //     str += `<api-section name="${component}" section="${section}" />\n\n`
-  //   }
-  // }
-  for (const [header, value] of Object.entries(data)) {
-    if (['composables', 'name'].includes(header) || !value.length) continue
-
-    str += `## ${messages[header]}\n\n`
-    str += `<api-table name="${sanitize(component)}" field="${header}" />\n\n`
->>>>>>> 3d534ffa
   }
 
   str += genFooter()
