--- conflicted
+++ resolved
@@ -3,11 +3,7 @@
   "description": "A Vue.js project",
   "private": true,
   "author": "John Leider <john.j.leider@gmail.com>",
-<<<<<<< HEAD
   "version": "1.4.0-alpha.1",
-=======
-  "version": "1.3.15",
->>>>>>> e96bb4b2
   "scripts": {
     "dev": "cross-env NODE_OPTIONS=--max_old_space_size=8192 node server",
     "start": "cross-env NODE_ENV=production node server",
@@ -19,12 +15,7 @@
     "npm": ">=4.0"
   },
   "dependencies": {
-<<<<<<< HEAD
     "@vuetify/api-generator": "^1.4.0-alpha.1",
-=======
-    "@vuetify/api-generator": "^1.3.15",
-    "axios": "^0.18.0",
->>>>>>> e96bb4b2
     "babel-polyfill": "^6.26.0",
     "chokidar": "^2.0.4",
     "compression": "^1.7.3",
@@ -40,11 +31,8 @@
     "memory-fs": "^0.4.1",
     "moment": "^2.22.2",
     "node-fetch": "^2.1.2",
-<<<<<<< HEAD
     "pluralize": "^7.0.0",
-=======
     "rollbar": "^2.5.1",
->>>>>>> e96bb4b2
     "route-cache": "^0.4.4",
     "serialize-javascript": "^1.5.0",
     "serve-favicon": "^2.5.0",
@@ -56,11 +44,7 @@
     "vue-router": "^3.0.1",
     "vue-server-renderer": "^2.5.21",
     "vuelidate": "^0.6.2",
-<<<<<<< HEAD
     "vuetify": "^1.4.0-alpha.1",
-=======
-    "vuetify": "^1.3.15",
->>>>>>> e96bb4b2
     "vuex": "^3.0.1",
     "vuex-router-sync": "^5.0.0",
     "webfontloader": "^1.6.28"
