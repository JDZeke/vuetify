--- conflicted
+++ resolved
@@ -1,5 +1,4 @@
 <template>
-<<<<<<< HEAD
   <v-layout
     justify-center
     wrap
@@ -16,7 +15,9 @@
       >
         mdi-plus
       </v-icon>
-      <span v-else>{{ text }}</span>
+      <span v-else>
+        {{ text }}
+      </span>
     </v-btn>
 
     <v-flex xs12>
@@ -27,8 +28,8 @@
             md4
           >
             <v-select
+              v-model="size"
               :items="sizes"
-              v-model="size"
               label="Size"
             ></v-select>
           </v-flex>
@@ -37,8 +38,8 @@
             md4
           >
             <v-select
+              v-model="color"
               :items="colors"
-              v-model="color"
               label="Color"
             ></v-select>
           </v-flex>
@@ -47,8 +48,8 @@
             md4
           >
             <v-select
+              v-model="type"
               :items="types"
-              v-model="type"
               label="Type"
               multiple
             ></v-select>
@@ -95,21 +96,4 @@
       }
     }
   }
-</script>
-=======
-  <div>
-    <v-btn color="success">
-      Success
-    </v-btn>
-    <v-btn color="error">
-      Error
-    </v-btn>
-    <v-btn color="warning">
-      Warning
-    </v-btn>
-    <v-btn color="info">
-      Info
-    </v-btn>
-  </div>
-</template>
->>>>>>> 8aa4beb0
+</script>