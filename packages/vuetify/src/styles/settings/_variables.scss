@import '../tools/_functions.sass';

$color-pack: true !default;

$body-font-family: 'Roboto', sans-serif !default;
$font-size-root: 16px !default;
$line-height-root: 1.5 !default;
$border-color-root: rgba(var(--v-border-color), var(--v-border-opacity)) !default;
$border-radius-root: 4px !default;
$border-style-root: solid !default;

$borders: () !default;
$borders: map-deep-merge(
  (
    0: 0,
    null: thin,
    sm: 1px,
    md: 2px,
    lg: 4px,
    xl: 8px
  ),
  $borders
);

@each $key, $border in $borders {
  $borders: map-deep-merge(
    $borders,
    ( $key: $border $border-style-root $border-color-root )
  )
}

$border-opacities: () !default;
$border-opacities: map-deep-merge(
  (
    0: 0,
    null: .12,
    25: .25,
    50: .50,
    75: .75,
    100: 1
  ),
  $border-opacities
);

$states: () !default;
$states: map-deep-merge(
    (
    'hover': 0.04,
    'focus': 0.12,
    'selected': 0.08,
    'activated': 0.12,
    'pressed': 0.16,
    'dragged': 0.08
  ),
  $states
);

$rounded: () !default;
$rounded: map-deep-merge(
  (
    0: 0,
    'sm': $border-radius-root / 2,
    null: $border-radius-root,
    'lg': $border-radius-root * 2,
    'xl': $border-radius-root * 6,
    'pill': 9999px,
    'circle': 50%,
    'shaped': $border-radius-root * 6 0
  ),
  $rounded
);

$spacer: 4px !default;

$spacers: () !default;
@if (type-of($spacers) == list) {
  @for $i from 0 through 16 {
    $spacers: map-merge($spacers, ($i: $spacer * $i))
  }
}

$negative-spacers: () !default;
@if (type-of($negative-spacers) == list) {
  @for $i from 1 through 16 {
    $negative-spacers: map-merge($negative-spacers, ("n" + $i: -$spacer * $i))
  }
}

$grid-breakpoints: () !default;
$grid-breakpoints: map-deep-merge(
  (
    'xs': 0,
    'sm': 600px,
    'md': 960px,
    'lg': 1280px,
    'xl': 1920px,
    'xxl': 2560px,
  ),
  $grid-breakpoints
);

$grid-gutter: $spacer * 6 !default;
$form-grid-gutter: $spacer * 2 !default;
$grid-columns: 12 !default;

$container-padding-x: $grid-gutter / 2 !default;

$grid-gutters: () !default;
$grid-gutters: map-deep-merge(
  (
<<<<<<< HEAD
    'xs': math.div($grid-gutter, 12),
    'sm': math.div($grid-gutter, 6),
    'md': math.div($grid-gutter, 3),
    'lg': math.div($grid-gutter * 2, 3),
    'xl': $grid-gutter,
=======
    'xs': $grid-gutter / 12,
    'sm': $grid-gutter / 6,
    'md': $grid-gutter / 3,
    'lg': $grid-gutter * 2/3,
    'xl': $grid-gutter
>>>>>>> c62873c9
  ),
  $grid-gutters
);

$container-max-widths: () !default;
$container-max-widths: map-deep-merge(
  (
    'md': map-get($grid-breakpoints, 'md') * 0.9375,
    'lg': map-get($grid-breakpoints, 'lg') * 0.9375,
    'xl': map-get($grid-breakpoints, 'xl') * 0.9375,
    'xxl': map-get($grid-breakpoints, 'xxl') * 0.9375,
  ),
  $container-max-widths
);

// Avoid using *-and-down where possible
$display-breakpoints: () !default;
$display-breakpoints: map-deep-merge(
  (
    'print-only': 'only print',
    'screen-only': 'only screen',
    'xs': '(max-width: #{map-get($grid-breakpoints, 'sm') - 1})',
    'sm': '(min-width: #{map-get($grid-breakpoints, 'sm')}) and (max-width: #{map-get($grid-breakpoints, 'md') - 1})',
    'md': '(min-width: #{map-get($grid-breakpoints, 'md')}) and (max-width: #{map-get($grid-breakpoints, 'lg') - 1})',
    'lg': '(min-width: #{map-get($grid-breakpoints, 'lg')}) and (max-width: #{map-get($grid-breakpoints, 'xl') - 1})',
    'xl': '(min-width: #{map-get($grid-breakpoints, 'xl')}) and (max-width: #{map-get($grid-breakpoints, 'xxl') - 1})',
    'xxl': '(min-width: #{map-get($grid-breakpoints, 'xxl')})',
    'sm-and-up': '(min-width: #{map-get($grid-breakpoints, 'sm')})',
    'md-and-up': '(min-width: #{map-get($grid-breakpoints, 'md')})',
    'lg-and-up': '(min-width: #{map-get($grid-breakpoints, 'lg')})',
    'xl-and-up': '(min-width: #{map-get($grid-breakpoints, 'xl')})',
    'sm-and-down': '(max-width: #{map-get($grid-breakpoints, 'md') - 1})',
    'md-and-down': '(max-width: #{map-get($grid-breakpoints, 'lg') - 1})',
    'lg-and-down': '(max-width: #{map-get($grid-breakpoints, 'xl') - 1})',
    'xl-and-down': '(max-width: #{map-get($grid-breakpoints, 'xxl') - 1})',
  ),
  $display-breakpoints
);

$font-weights: () !default;
$font-weights: map-deep-merge(
  (
    'thin': 100,
    'light': 300,
    'regular': 400,
    'medium': 500,
    'bold': 700,
    'black': 900
  ),
  $font-weights
);

$heading-font-family: $body-font-family !default;

$typography: () !default;
$typography: map-deep-merge(
  (
    'h1': (
      'size': 6rem,
      'weight': 300,
      'line-height': 6rem,
      'letter-spacing': -.015625em,
      'font-family': $heading-font-family,
      'text-transform': false
    ),
    'h2': (
      'size': 3.75rem,
      'weight': 300,
      'line-height': 3.75rem,
      'letter-spacing': -.0083333333em,
      'font-family': $heading-font-family,
      'text-transform': false
    ),
    'h3': (
      'size': 3rem,
      'weight': 400,
      'line-height': 3.125rem,
      'letter-spacing': normal,
      'font-family': $heading-font-family,
      'text-transform': false
    ),
    'h4': (
      'size': 2.125rem,
      'weight': 400,
      'line-height': 2.5rem,
      'letter-spacing': .0073529412em,
      'font-family': $heading-font-family,
      'text-transform': false
    ),
    'h5': (
      'size': 1.5rem,
      'weight': 400,
      'line-height': 2rem,
      'letter-spacing': normal,
      'font-family': $heading-font-family,
      'text-transform': false
    ),
    'h6': (
      'size': 1.25rem,
      'weight': 500,
      'line-height': 2rem,
      'letter-spacing': .0125em,
      'font-family': $heading-font-family,
      'text-transform': false
    ),
    'subtitle-1': (
      'size': 1rem,
      'weight': normal,
      'line-height': 1.75rem,
      'letter-spacing': .009375em,
      'font-family': $body-font-family,
      'text-transform': false
    ),
    'subtitle-2': (
      'size': .875rem,
      'weight': 500,
      'line-height': 1.375rem,
      'letter-spacing': .0071428571em,
      'font-family': $body-font-family,
      'text-transform': false
    ),
    'body-1': (
      'size': 1rem,
      'weight': 400,
      'line-height': 1.5rem,
      'letter-spacing': .03125em,
      'font-family': $body-font-family,
      'text-transform': false
    ),
    'body-2': (
      'size': .875rem,
      'weight': 400,
      'line-height': 1.25rem,
      'letter-spacing': .0178571429em,
      'font-family': $body-font-family,
      'text-transform': false
    ),
    'button': (
      'size': .875rem,
      'weight': 500,
      'line-height': 2.25rem,
      'letter-spacing': .0892857143em,
      'font-family': $body-font-family,
      'text-transform': uppercase
    ),
    'caption': (
      'size': .75rem,
      'weight': 400,
      'line-height': 1.25rem,
      'letter-spacing': .0333333333em,
      'font-family': $body-font-family,
      'text-transform': false
    ),
    'overline': (
      'size': .75rem,
      'weight': 500,
      'line-height': 2rem,
      'letter-spacing': .1666666667em,
      'font-family': $body-font-family,
      'text-transform': uppercase
    )
  ),
  $typography
);

$flat-typography: () !default;
@each $type, $values in $typography {
  $flat-typography: map-deep-merge(
    $flat-typography,
    (#{$type}: map-values($values))
  );
}

// Mapping from transition to easings:
// fast-out-slow-in -> standard
// linear-out-slow-in -> decelerated
// fast-out-linear-in -> accelerated
// ease-in-out -> standard or accelerated depending on usage
// fast-in-fast-out -> accelerated
// swing -> standard

$standard-easing: cubic-bezier(0.4, 0, 0.2, 1);
$decelerated-easing: cubic-bezier(0.0, 0, 0.2, 1); // Entering
$accelerated-easing: cubic-bezier(0.4, 0, 1, 1); // Leaving

// Ripples
$ripple-animation-transition-in: transform 0.25s $decelerated-easing, opacity 0.1s $decelerated-easing !default;
$ripple-animation-transition-out: opacity 0.3s $accelerated-easing !default;
$ripple-animation-visible-opacity: 0.15 !default;

// Elements
$bootable-transition: 0.2s $decelerated-easing !default;
$blockquote-font-size: 18px !default;
$blockquote-font-weight: 300 !default;
$input-top-spacing: 16px !default;
$text-field-active-label-height: 12px !default;

$sizes: (
  'x-small',
  'small',
  'default',
  'large',
  'x-large'
) !default;

$size-scales: (
  'x-small': -2,
  'small': -1,
  'default': 0,
  'large': 1,
  'x-large': 2
) !default;<|MERGE_RESOLUTION|>--- conflicted
+++ resolved
@@ -108,19 +108,11 @@
 $grid-gutters: () !default;
 $grid-gutters: map-deep-merge(
   (
-<<<<<<< HEAD
-    'xs': math.div($grid-gutter, 12),
-    'sm': math.div($grid-gutter, 6),
-    'md': math.div($grid-gutter, 3),
-    'lg': math.div($grid-gutter * 2, 3),
-    'xl': $grid-gutter,
-=======
     'xs': $grid-gutter / 12,
     'sm': $grid-gutter / 6,
     'md': $grid-gutter / 3,
     'lg': $grid-gutter * 2/3,
-    'xl': $grid-gutter
->>>>>>> c62873c9
+    'xl': $grid-gutter,
   ),
   $grid-gutters
 );
