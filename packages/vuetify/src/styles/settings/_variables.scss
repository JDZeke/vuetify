@use 'sass:math';
@use 'sass:map';
@use 'sass:meta';
@use '../tools/functions' as *;

$color-pack: true !default;
$reset: true !default;

$body-font-family: 'Roboto', sans-serif !default;
$font-size-root: 1rem !default;
$line-height-root: 1.5 !default;
$border-color-root: rgba(var(--v-border-color), var(--v-border-opacity)) !default;
$border-radius-root: 4px !default;
$border-style-root: solid !default;

$borders: () !default;
$borders: map-deep-merge(
  (
    0: 0,
    null: thin,
    sm: 1px,
    md: 2px,
    lg: 4px,
    xl: 8px
  ),
  $borders
);

@each $key, $border in $borders {
  $borders: map-deep-merge(
    $borders,
    ( $key: $border $border-style-root $border-color-root )
  )
}

$border-opacities: () !default;
$border-opacities: map-deep-merge(
  (
    0: 0,
    null: .12,
    25: .25,
    50: .50,
    75: .75,
    100: 1
  ),
  $border-opacities
);

$states: () !default;
$states: map-deep-merge(
    (
    'hover': 0.04,
    'focus': 0.12,
    'selected': 0.08,
    'activated': 0.12,
    'pressed': 0.16,
    'dragged': 0.08
  ),
  $states
);

$rounded: () !default;
$rounded: map-deep-merge(
  (
    0: 0,
    'sm': $border-radius-root * .5,
    null: $border-radius-root,
    'lg': $border-radius-root * 2,
    'xl': $border-radius-root * 6,
    'pill': 9999px,
    'circle': 50%,
    'shaped': $border-radius-root * 6 0
  ),
  $rounded
);

$spacer: 4px !default;
$spacers-steps: 16 !default; 

$spacers: () !default;
<<<<<<< HEAD
@if (meta.type-of($spacers) == list) {
  @for $i from 0 through 16 {
    $spacers: map.merge($spacers, ($i: $spacer * $i))
=======
@if (type-of($spacers) == list) {
  @for $i from 0 through $spacers-steps {
    $spacers: map-merge($spacers, ($i: $spacer * $i))
>>>>>>> b786cdd1
  }
}

$negative-spacers: () !default;
<<<<<<< HEAD
@if (meta.type-of($negative-spacers) == list) {
  @for $i from 1 through 16 {
    $negative-spacers: map.merge($negative-spacers, ("n" + $i: -$spacer * $i))
=======
@if (type-of($negative-spacers) == list) {
  @for $i from 1 through $spacers-steps {
    $negative-spacers: map-merge($negative-spacers, ("n" + $i: -$spacer * $i))
>>>>>>> b786cdd1
  }
}

$grid-breakpoints: () !default;
$grid-breakpoints: map-deep-merge(
  (
    'xs': 0,
    'sm': 600px,
    'md': 960px,
    'lg': 1280px,
    'xl': 1920px,
    'xxl': 2560px,
  ),
  $grid-breakpoints
);

$grid-gutter: $spacer * 6 !default;
$form-grid-gutter: $spacer * 2 !default;
$grid-columns: 12 !default;

$container-padding-x: $grid-gutter * .5 !default;

$grid-gutters: () !default;
$grid-gutters: map-deep-merge(
  (
    'xs': math.div($grid-gutter, 12),
    'sm': math.div($grid-gutter, 6),
    'md': math.div($grid-gutter, 3),
    'lg': math.div($grid-gutter * 2, 3),
    'xl': $grid-gutter,
  ),
  $grid-gutters
);

$container-max-widths: () !default;
$container-max-widths: map-deep-merge(
  (
    'md': map.get($grid-breakpoints, 'md') * 0.9375,
    'lg': map.get($grid-breakpoints, 'lg') * 0.9375,
    'xl': map.get($grid-breakpoints, 'xl') * 0.9375,
    'xxl': map.get($grid-breakpoints, 'xxl') * 0.9375,
  ),
  $container-max-widths
);

// Avoid using *-and-down where possible
$display-breakpoints: () !default;
$display-breakpoints: map-deep-merge(
  (
    'print-only': 'only print',
    'screen-only': 'only screen',
<<<<<<< HEAD
    'xs': '(max-width: #{map.get($grid-breakpoints, 'sm') - 1})',
    'sm': '(min-width: #{map.get($grid-breakpoints, 'sm')}) and (max-width: #{map.get($grid-breakpoints, 'md') - 1})',
    'md': '(min-width: #{map.get($grid-breakpoints, 'md')}) and (max-width: #{map.get($grid-breakpoints, 'lg') - 1})',
    'lg': '(min-width: #{map.get($grid-breakpoints, 'lg')}) and (max-width: #{map.get($grid-breakpoints, 'xl') - 1})',
    'xl': '(min-width: #{map.get($grid-breakpoints, 'xl')}) and (max-width: #{map.get($grid-breakpoints, 'xxl') - 1})',
    'xxl': '(min-width: #{map.get($grid-breakpoints, 'xxl')})',
    'sm-and-up': '(min-width: #{map.get($grid-breakpoints, 'sm')})',
    'md-and-up': '(min-width: #{map.get($grid-breakpoints, 'md')})',
    'lg-and-up': '(min-width: #{map.get($grid-breakpoints, 'lg')})',
    'xl-and-up': '(min-width: #{map.get($grid-breakpoints, 'xl')})',
    'sm-and-down': '(max-width: #{map.get($grid-breakpoints, 'md') - 1})',
    'md-and-down': '(max-width: #{map.get($grid-breakpoints, 'lg') - 1})',
    'lg-and-down': '(max-width: #{map.get($grid-breakpoints, 'xl') - 1})',
    'xl-and-down': '(max-width: #{map.get($grid-breakpoints, 'xxl') - 1})',
=======
    'xs-only': 'only screen and (max-width: #{map-get($grid-breakpoints, 'sm') - 0.02})',
    'sm-only': 'only screen and (min-width: #{map-get($grid-breakpoints, 'sm')}) and (max-width: #{map-get($grid-breakpoints, 'md') - 0.02})',
    'sm-and-down': 'only screen and (max-width: #{map-get($grid-breakpoints, 'md') - 0.02})',
    'sm-and-up': 'only screen and (min-width: #{map-get($grid-breakpoints, 'sm')})',
    'md-only': 'only screen and (min-width: #{map-get($grid-breakpoints, 'md')}) and (max-width: #{map-get($grid-breakpoints, 'lg') - 0.02})',
    'md-and-down': 'only screen and (max-width: #{map-get($grid-breakpoints, 'lg') - 0.02})',
    'md-and-up': 'only screen and (min-width: #{map-get($grid-breakpoints, 'md')})',
    'lg-only': 'only screen and (min-width: #{map-get($grid-breakpoints, 'lg')}) and (max-width: #{map-get($grid-breakpoints, 'xl') - 0.02})',
    'lg-and-down': 'only screen and (max-width: #{map-get($grid-breakpoints, 'xl') - 0.02})',
    'lg-and-up': 'only screen and (min-width: #{map-get($grid-breakpoints, 'lg')})',
    'xl-only': 'only screen and (min-width: #{map-get($grid-breakpoints, 'xl')})'
>>>>>>> b786cdd1
  ),
  $display-breakpoints
);

$font-weights: () !default;
$font-weights: map-deep-merge(
  (
    'thin': 100,
    'light': 300,
    'regular': 400,
    'medium': 500,
    'bold': 700,
    'black': 900
  ),
  $font-weights
);

$heading-font-family: $body-font-family !default;

$typography: () !default;
$typography: map-deep-merge(
  (
    'h1': (
      'size': 6rem,
      'weight': 300,
      'line-height': 6rem,
      'letter-spacing': -.015625em,
      'font-family': $heading-font-family,
      'text-transform': none
    ),
    'h2': (
      'size': 3.75rem,
      'weight': 300,
      'line-height': 3.75rem,
      'letter-spacing': -.0083333333em,
      'font-family': $heading-font-family,
      'text-transform': none
    ),
    'h3': (
      'size': 3rem,
      'weight': 400,
      'line-height': 3.125rem,
      'letter-spacing': normal,
      'font-family': $heading-font-family,
      'text-transform': none
    ),
    'h4': (
      'size': 2.125rem,
      'weight': 400,
      'line-height': 2.5rem,
      'letter-spacing': .0073529412em,
      'font-family': $heading-font-family,
      'text-transform': none
    ),
    'h5': (
      'size': 1.5rem,
      'weight': 400,
      'line-height': 2rem,
      'letter-spacing': normal,
      'font-family': $heading-font-family,
      'text-transform': none
    ),
    'h6': (
      'size': 1.25rem,
      'weight': 500,
      'line-height': 2rem,
      'letter-spacing': .0125em,
      'font-family': $heading-font-family,
      'text-transform': none
    ),
    'subtitle-1': (
      'size': 1rem,
      'weight': normal,
      'line-height': 1.75rem,
      'letter-spacing': .009375em,
      'font-family': $body-font-family,
      'text-transform': none
    ),
    'subtitle-2': (
      'size': .875rem,
      'weight': 500,
      'line-height': 1.375rem,
      'letter-spacing': .0071428571em,
      'font-family': $body-font-family,
      'text-transform': none
    ),
    'body-1': (
      'size': 1rem,
      'weight': 400,
      'line-height': 1.5rem,
      'letter-spacing': .03125em,
      'font-family': $body-font-family,
      'text-transform': none
    ),
    'body-2': (
      'size': .875rem,
      'weight': 400,
      'line-height': 1.25rem,
      'letter-spacing': .0178571429em,
      'font-family': $body-font-family,
      'text-transform': none
    ),
    'button': (
      'size': .875rem,
      'weight': 500,
      'line-height': 2.25rem,
      'letter-spacing': .0892857143em,
      'font-family': $body-font-family,
      'text-transform': uppercase
    ),
    'caption': (
      'size': .75rem,
      'weight': 400,
      'line-height': 1.25rem,
      'letter-spacing': .0333333333em,
      'font-family': $body-font-family,
      'text-transform': none
    ),
    'overline': (
      'size': .75rem,
      'weight': 500,
      'line-height': 2rem,
      'letter-spacing': .1666666667em,
      'font-family': $body-font-family,
      'text-transform': uppercase
    )
  ),
  $typography
);

$flat-typography: () !default;
@each $type, $values in $typography {
  $flat-typography: map-deep-merge(
    $flat-typography,
    (#{$type}: map.values($values))
  );
}

// Mapping from transition to easings:
// fast-out-slow-in -> standard
// linear-out-slow-in -> decelerated
// fast-out-linear-in -> accelerated
// ease-in-out -> standard or accelerated depending on usage
// fast-in-fast-out -> accelerated
// swing -> standard

$standard-easing: cubic-bezier(0.4, 0, 0.2, 1);
$decelerated-easing: cubic-bezier(0.0, 0, 0.2, 1); // Entering
$accelerated-easing: cubic-bezier(0.4, 0, 1, 1); // Leaving

// Elements
$bootable-transition: 0.2s $decelerated-easing !default;
$blockquote-font-size: 18px !default;
$blockquote-font-weight: 300 !default;

$sizes: (
  'x-small',
  'small',
  'default',
  'large',
  'x-large'
) !default;

$size-scale: $spacer * 2 !default;
$size-scales: (
  'x-small': -2,
  'small': -1,
  'default': 0,
  'large': 1,
  'x-large': 2
) !default;<|MERGE_RESOLUTION|>--- conflicted
+++ resolved
@@ -75,31 +75,19 @@
 );
 
 $spacer: 4px !default;
-$spacers-steps: 16 !default; 
+$spacers-steps: 16 !default;
 
 $spacers: () !default;
-<<<<<<< HEAD
 @if (meta.type-of($spacers) == list) {
-  @for $i from 0 through 16 {
+  @for $i from 0 through $spacers-steps {
     $spacers: map.merge($spacers, ($i: $spacer * $i))
-=======
-@if (type-of($spacers) == list) {
-  @for $i from 0 through $spacers-steps {
-    $spacers: map-merge($spacers, ($i: $spacer * $i))
->>>>>>> b786cdd1
   }
 }
 
 $negative-spacers: () !default;
-<<<<<<< HEAD
 @if (meta.type-of($negative-spacers) == list) {
-  @for $i from 1 through 16 {
+  @for $i from 1 through $spacers-steps {
     $negative-spacers: map.merge($negative-spacers, ("n" + $i: -$spacer * $i))
-=======
-@if (type-of($negative-spacers) == list) {
-  @for $i from 1 through $spacers-steps {
-    $negative-spacers: map-merge($negative-spacers, ("n" + $i: -$spacer * $i))
->>>>>>> b786cdd1
   }
 }
 
@@ -151,34 +139,20 @@
   (
     'print-only': 'only print',
     'screen-only': 'only screen',
-<<<<<<< HEAD
-    'xs': '(max-width: #{map.get($grid-breakpoints, 'sm') - 1})',
-    'sm': '(min-width: #{map.get($grid-breakpoints, 'sm')}) and (max-width: #{map.get($grid-breakpoints, 'md') - 1})',
-    'md': '(min-width: #{map.get($grid-breakpoints, 'md')}) and (max-width: #{map.get($grid-breakpoints, 'lg') - 1})',
-    'lg': '(min-width: #{map.get($grid-breakpoints, 'lg')}) and (max-width: #{map.get($grid-breakpoints, 'xl') - 1})',
-    'xl': '(min-width: #{map.get($grid-breakpoints, 'xl')}) and (max-width: #{map.get($grid-breakpoints, 'xxl') - 1})',
+    'xs': '(max-width: #{map.get($grid-breakpoints, 'sm') - 0.02})',
+    'sm': '(min-width: #{map.get($grid-breakpoints, 'sm')}) and (max-width: #{map.get($grid-breakpoints, 'md') - 0.02})',
+    'md': '(min-width: #{map.get($grid-breakpoints, 'md')}) and (max-width: #{map.get($grid-breakpoints, 'lg') - 0.02})',
+    'lg': '(min-width: #{map.get($grid-breakpoints, 'lg')}) and (max-width: #{map.get($grid-breakpoints, 'xl') - 0.02})',
+    'xl': '(min-width: #{map.get($grid-breakpoints, 'xl')}) and (max-width: #{map.get($grid-breakpoints, 'xxl') - 0.02})',
     'xxl': '(min-width: #{map.get($grid-breakpoints, 'xxl')})',
     'sm-and-up': '(min-width: #{map.get($grid-breakpoints, 'sm')})',
     'md-and-up': '(min-width: #{map.get($grid-breakpoints, 'md')})',
     'lg-and-up': '(min-width: #{map.get($grid-breakpoints, 'lg')})',
     'xl-and-up': '(min-width: #{map.get($grid-breakpoints, 'xl')})',
-    'sm-and-down': '(max-width: #{map.get($grid-breakpoints, 'md') - 1})',
-    'md-and-down': '(max-width: #{map.get($grid-breakpoints, 'lg') - 1})',
-    'lg-and-down': '(max-width: #{map.get($grid-breakpoints, 'xl') - 1})',
-    'xl-and-down': '(max-width: #{map.get($grid-breakpoints, 'xxl') - 1})',
-=======
-    'xs-only': 'only screen and (max-width: #{map-get($grid-breakpoints, 'sm') - 0.02})',
-    'sm-only': 'only screen and (min-width: #{map-get($grid-breakpoints, 'sm')}) and (max-width: #{map-get($grid-breakpoints, 'md') - 0.02})',
-    'sm-and-down': 'only screen and (max-width: #{map-get($grid-breakpoints, 'md') - 0.02})',
-    'sm-and-up': 'only screen and (min-width: #{map-get($grid-breakpoints, 'sm')})',
-    'md-only': 'only screen and (min-width: #{map-get($grid-breakpoints, 'md')}) and (max-width: #{map-get($grid-breakpoints, 'lg') - 0.02})',
-    'md-and-down': 'only screen and (max-width: #{map-get($grid-breakpoints, 'lg') - 0.02})',
-    'md-and-up': 'only screen and (min-width: #{map-get($grid-breakpoints, 'md')})',
-    'lg-only': 'only screen and (min-width: #{map-get($grid-breakpoints, 'lg')}) and (max-width: #{map-get($grid-breakpoints, 'xl') - 0.02})',
-    'lg-and-down': 'only screen and (max-width: #{map-get($grid-breakpoints, 'xl') - 0.02})',
-    'lg-and-up': 'only screen and (min-width: #{map-get($grid-breakpoints, 'lg')})',
-    'xl-only': 'only screen and (min-width: #{map-get($grid-breakpoints, 'xl')})'
->>>>>>> b786cdd1
+    'sm-and-down': '(max-width: #{map.get($grid-breakpoints, 'md') - 0.02})',
+    'md-and-down': '(max-width: #{map.get($grid-breakpoints, 'lg') - 0.02})',
+    'lg-and-down': '(max-width: #{map.get($grid-breakpoints, 'xl') - 0.02})',
+    'xl-and-down': '(max-width: #{map.get($grid-breakpoints, 'xxl') - 0.02})',
   ),
   $display-breakpoints
 );
