--- conflicted
+++ resolved
@@ -59,9 +59,6 @@
             if (eventOptions.stop) {
               e.stopPropagation()
             }
-<<<<<<< HEAD
-            this.$emit(event, getEvent(e), e)
-=======
 
             // Due to TouchEvent target always returns the element that is first placed
             // Even if touch point has since moved outside the interactive area of that element
@@ -83,8 +80,7 @@
               }
             }
 
-            this.$emit(event, getEvent(e))
->>>>>>> c97eccbd
+            this.$emit(event, getEvent(e), e)
           }
 
           return eventOptions.result
