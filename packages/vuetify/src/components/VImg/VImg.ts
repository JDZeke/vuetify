// Styles
import './VImg.sass'

// Directives
import intersect from '../../directives/intersect'

// Types
import { PropValidator, PropType } from 'vue/types/options'
import {
  VNode,
  VNodeDirective,
} from 'vue'

// Components
import VResponsive from '../VResponsive'

// Mixins
import Themeable from '../../mixins/themeable'

// Utils
import mergeData from '../../util/mergeData'
import mixins from '../../util/mixins'
import { consoleError, consoleWarn } from '../../util/console'

// not intended for public use, this is passed in by vuetify-loader
export interface srcObject {
  src: string
  srcset?: string
  lazySrc: string
  aspect: number
}

const baseMixins = mixins(
  VResponsive,
  Themeable,
)

/* @vue/component */
export default baseMixins.extend({
  name: 'v-img',

  directives: { intersect },

  props: {
    alt: String,
    contain: Boolean,
    eager: Boolean,
    gradient: String,
    lazySrc: String,
    options: {
      type: Object,
      // For more information on types, navigate to:
      // https://developer.mozilla.org/en-US/docs/Web/API/Intersection_Observer_API
      default: () => ({
        root: undefined,
        rootMargin: undefined,
        threshold: undefined,
      }),
    } as PropValidator<IntersectionObserverInit>,
    position: {
      type: String,
      default: 'center center',
    },
    sizes: String,
    src: {
      type: [String, Object] as PropType<string | srcObject>,
      default: '',
    },
    srcset: String,
    transition: {
      type: [Boolean, String],
      default: 'fade-transition',
    },
  },

  data () {
    return {
      currentSrc: '', // Set from srcset
      image: null as HTMLImageElement | null,
      isLoading: true,
      calculatedAspectRatio: undefined as number | undefined,
      naturalWidth: undefined as number | undefined,
    }
  },

  computed: {
    computedAspectRatio (): number {
      return Number(this.normalisedSrc.aspect || this.calculatedAspectRatio)
    },
    hasIntersect () {
      return (
        typeof window !== 'undefined' &&
        'IntersectionObserver' in window
      )
    },
    normalisedSrc (): srcObject {
      return typeof this.src === 'string'
        ? {
          src: this.src,
          srcset: this.srcset,
          lazySrc: this.lazySrc,
          aspect: Number(this.aspectRatio || 0),
        } : {
          src: this.src.src,
          srcset: this.srcset || this.src.srcset,
          lazySrc: this.lazySrc || this.src.lazySrc,
          aspect: Number(this.aspectRatio || this.src.aspect),
        }
    },
    __cachedImage (): VNode | [] {
      if (!(this.normalisedSrc.src || this.normalisedSrc.lazySrc)) return []

      const backgroundImage: string[] = []
      const src = this.isLoading ? this.normalisedSrc.lazySrc : this.currentSrc

      if (this.gradient) backgroundImage.push(`linear-gradient(${this.gradient})`)
      if (src) backgroundImage.push(`url("${src}")`)

      const image = this.$createElement('div', {
        staticClass: 'v-image__image',
        class: {
          'v-image__image--preload': this.isLoading,
          'v-image__image--contain': this.contain,
          'v-image__image--cover': !this.contain,
        },
        style: {
          backgroundImage: backgroundImage.join(', '),
          backgroundPosition: this.position,
        },
        key: +this.isLoading,
      })

      /* istanbul ignore if */
      if (!this.transition) return image

      return this.$createElement('transition', {
        attrs: {
          name: this.transition,
          mode: 'in-out',
        },
      }, [image])
    },
  },

  watch: {
    src () {
      // Force re-init when src changes
      if (!this.isLoading) this.init(undefined, undefined, true)
      else this.loadImage()
    },
    '$vuetify.breakpoint.width': 'getSrc',
  },

  mounted () {
    this.init()
  },

  methods: {
    init (
      entries?: IntersectionObserverEntry[],
      observer?: IntersectionObserver,
      isIntersecting?: boolean
    ) {
      // If the current browser supports the intersection
      // observer api, the image is not observable, and
      // the eager prop isn't being used, do not load
      if (
        this.hasIntersect &&
        !isIntersecting &&
        !this.eager
      ) return

      if (this.normalisedSrc.lazySrc) {
        const lazyImg = new Image()
        lazyImg.src = this.normalisedSrc.lazySrc
        this.pollForSize(lazyImg, null)
      }
      /* istanbul ignore else */
      if (this.normalisedSrc.src) this.loadImage()
    },
    onLoad () {
      this.getSrc()
      this.isLoading = false
      this.$emit('load', this.src)
    },
    onError () {
      consoleError(
        `Image load failed\n\n` +
        `src: ${this.normalisedSrc.src}`,
        this
      )
      this.$emit('error', this.src)
    },
    getSrc () {
      /* istanbul ignore else */
      if (this.image) this.currentSrc = this.image.currentSrc || this.image.src
    },
    loadImage () {
      const image = new Image()
      this.image = image

      image.onload = () => {
        /* istanbul ignore if */
        if (image.decode) {
          image.decode().catch((err: DOMException) => {
            consoleWarn(
              `Failed to decode image, trying to render anyway\n\n` +
              `src: ${this.normalisedSrc.src}` +
              (err.message ? `\nOriginal error: ${err.message}` : ''),
              this
            )
          }).then(this.onLoad)
        } else {
          this.onLoad()
        }
      }
      image.onerror = this.onError

      image.src = this.normalisedSrc.src
      this.sizes && (image.sizes = this.sizes)
      this.normalisedSrc.srcset && (image.srcset = this.normalisedSrc.srcset)

      this.aspectRatio || this.pollForSize(image)
      this.getSrc()
    },
    pollForSize (img: HTMLImageElement, timeout: number | null = 100) {
      const poll = () => {
        const { naturalHeight, naturalWidth } = img

        if (naturalHeight || naturalWidth) {
          this.naturalWidth = naturalWidth
          this.calculatedAspectRatio = naturalWidth / naturalHeight
        } else {
          timeout != null && setTimeout(poll, timeout)
        }
      }

      poll()
    },
<<<<<<< HEAD
    __genPlaceholder (): VNode | undefined {
      if (!this.$slots.placeholder) return undefined

      const placeholder = this.isLoading
        ? [this.$createElement('div', {
          staticClass: 'v-image__placeholder',
        }, this.$slots.placeholder)]
        : []

      if (!this.transition) return placeholder[0]

      return this.$createElement('transition', {
        props: {
          appear: true,
          name: this.transition,
        },
      }, placeholder)
=======
    genContent () {
      const content: VNode = VResponsive.options.methods.genContent.call(this)
      if (this.naturalWidth) {
        this._b(content.data!, 'div', {
          style: { width: `${this.naturalWidth}px` },
        })
      }

      return content
    },
    __genPlaceholder (): VNode | void {
      if (this.$slots.placeholder) {
        const placeholder = this.isLoading
          ? [this.$createElement('div', {
            staticClass: 'v-image__placeholder',
          }, this.$slots.placeholder)]
          : []

        if (!this.transition) return placeholder[0]

        return this.$createElement('transition', {
          props: {
            appear: true,
            name: this.transition,
          },
        }, placeholder)
      }
>>>>>>> 7d2b6f36
    },
  },

  render (h): VNode {
    const directives = []
    const node = VResponsive.options.render.call(this, h)

    // Only load intersect directive if it
    // will work in the current browser.
    if (this.hasIntersect) {
      directives.push({
        name: 'intersect',
        options: this.options,
        modifiers: { once: true },
        value: this.init,
      } as VNodeDirective)
    }

    const data = mergeData(node.data!, {
      staticClass: 'v-image',
      attrs: {
        role: this.alt ? 'img' : undefined,
        'aria-label': this.alt,
      },
      directives,
    })

    return h(node.tag, data, [
      this.__cachedSizer,
      this.__cachedImage,
      this.__genPlaceholder(),
      this.genContent(),
    ])
  },
})<|MERGE_RESOLUTION|>--- conflicted
+++ resolved
@@ -5,21 +5,13 @@
 import intersect from '../../directives/intersect'
 
 // Types
-import { PropValidator, PropType } from 'vue/types/options'
-import {
-  VNode,
-  VNodeDirective,
-} from 'vue'
+import { VNode } from 'vue'
+import { PropValidator } from 'vue/types/options'
 
 // Components
 import VResponsive from '../VResponsive'
 
-// Mixins
-import Themeable from '../../mixins/themeable'
-
 // Utils
-import mergeData from '../../util/mergeData'
-import mixins from '../../util/mixins'
 import { consoleError, consoleWarn } from '../../util/console'
 
 // not intended for public use, this is passed in by vuetify-loader
@@ -30,13 +22,8 @@
   aspect: number
 }
 
-const baseMixins = mixins(
-  VResponsive,
-  Themeable,
-)
-
 /* @vue/component */
-export default baseMixins.extend({
+export default VResponsive.extend({
   name: 'v-img',
 
   directives: { intersect },
@@ -56,16 +43,16 @@
         rootMargin: undefined,
         threshold: undefined,
       }),
-    } as PropValidator<IntersectionObserverInit>,
+    },
     position: {
       type: String,
       default: 'center center',
     },
     sizes: String,
     src: {
-      type: [String, Object] as PropType<string | srcObject>,
+      type: [String, Object],
       default: '',
-    },
+    } as PropValidator<string | srcObject>,
     srcset: String,
     transition: {
       type: [Boolean, String],
@@ -237,25 +224,6 @@
 
       poll()
     },
-<<<<<<< HEAD
-    __genPlaceholder (): VNode | undefined {
-      if (!this.$slots.placeholder) return undefined
-
-      const placeholder = this.isLoading
-        ? [this.$createElement('div', {
-          staticClass: 'v-image__placeholder',
-        }, this.$slots.placeholder)]
-        : []
-
-      if (!this.transition) return placeholder[0]
-
-      return this.$createElement('transition', {
-        props: {
-          appear: true,
-          name: this.transition,
-        },
-      }, placeholder)
-=======
     genContent () {
       const content: VNode = VResponsive.options.methods.genContent.call(this)
       if (this.naturalWidth) {
@@ -283,39 +251,35 @@
           },
         }, placeholder)
       }
->>>>>>> 7d2b6f36
     },
   },
 
   render (h): VNode {
-    const directives = []
     const node = VResponsive.options.render.call(this, h)
+
+    node.data!.staticClass += ' v-image'
 
     // Only load intersect directive if it
     // will work in the current browser.
-    if (this.hasIntersect) {
-      directives.push({
-        name: 'intersect',
-        options: this.options,
-        modifiers: { once: true },
-        value: this.init,
-      } as VNodeDirective)
+    node.data!.directives = this.hasIntersect ? [{
+      name: 'intersect',
+      options: this.options,
+      modifiers: { once: true },
+      value: this.init,
+    } as any] : []
+
+    node.data!.attrs = {
+      role: this.alt ? 'img' : undefined,
+      'aria-label': this.alt,
     }
 
-    const data = mergeData(node.data!, {
-      staticClass: 'v-image',
-      attrs: {
-        role: this.alt ? 'img' : undefined,
-        'aria-label': this.alt,
-      },
-      directives,
-    })
-
-    return h(node.tag, data, [
+    node.children = [
       this.__cachedSizer,
       this.__cachedImage,
       this.__genPlaceholder(),
       this.genContent(),
-    ])
+    ] as VNode[]
+
+    return h(node.tag, node.data, node.children)
   },
 })