--- conflicted
+++ resolved
@@ -4,46 +4,15 @@
 // Components
 import { VIcon } from '@/components/VIcon'
 import { VMessages } from '@/components/VMessages'
-<<<<<<< HEAD
-import { VIcon } from '@/components/VIcon'
 
 // Composables
-import { makeDensityProps, useDensity } from '@/composables/density'
 import { useProxiedModel } from '@/composables/proxiedModel'
-
-// Utilities
-import { computed, watchEffect } from 'vue'
-import { genericComponent, getUid } from '@/util'
-
-// Types
-import type { PropType } from 'vue'
-import type { MakeSlots } from '@/util'
-
-export interface DefaultInputSlot {
-  id: string
-  isActive: boolean
-  isDirty: boolean
-  isFocused: boolean
-  focus: () => void
-  blur: () => void
-}
-
-export const VInput = genericComponent<new () => {
-  $slots: MakeSlots<{
-    default: [DefaultInputSlot]
-    prepend: []
-    append: []
-    messages: []
-    details: []
-=======
-
-// Composables
 import { makeDensityProps, useDensity } from '@/composables/density'
 import { makeValidationProps, useValidation } from '@/composables/validation'
 
 // Utilities
-import { computed } from 'vue'
-import { genericComponent, pick, propsFactory } from '@/util'
+import { computed, watchEffect } from 'vue'
+import { genericComponent, getUid, pick, propsFactory } from '@/util'
 
 // Types
 import type { ComputedRef, ExtractPropTypes, PropType, Ref } from 'vue'
@@ -61,6 +30,10 @@
 }
 
 export const makeVInputProps = propsFactory({
+  id: String,
+  active: Boolean,
+  focused: Boolean,
+  dirty: Boolean,
   appendIcon: String,
   prependIcon: String,
   hideDetails: [Boolean, String] as PropType<boolean | 'auto'>,
@@ -70,6 +43,11 @@
     default: () => ([]),
   },
   persistentHint: Boolean,
+  direction: {
+    type: String as PropType<'horizontal' | 'vertical'>,
+    default: 'horizontal',
+    validator: (v: any) => ['horizontal', 'vertical'].includes(v),
+  },
 
   ...makeDensityProps(),
   ...makeValidationProps(),
@@ -81,41 +59,11 @@
     prepend: [VInputSlot]
     append: [VInputSlot]
     details: [VInputSlot]
->>>>>>> 98bb69e0
   }>
 }>()({
   name: 'VInput',
 
-  props: {
-<<<<<<< HEAD
-    id: String,
-    active: Boolean,
-    disabled: Boolean,
-    focused: Boolean,
-    dirty: Boolean,
-    appendIcon: String,
-    prependIcon: String,
-    // TODO: implement auto
-    hideDetails: [Boolean, String] as PropType<boolean | 'auto'>,
-    hint: String,
-    messages: {
-      type: [Array, String],
-      default: () => ([]),
-    },
-    persistentHint: Boolean,
-    direction: {
-      type: String as PropType<'horizontal' | 'vertical'>,
-      default: 'horizontal',
-      validator: (v: any) => ['horizontal', 'vertical'].includes(v),
-    },
-
-    ...makeDensityProps(),
-=======
-    focused: Boolean,
-
-    ...makeVInputProps(),
->>>>>>> 98bb69e0
-  },
+  props: makeVInputProps(),
 
   emits: {
     'click:prepend': (e: MouseEvent) => true,
@@ -141,7 +89,14 @@
       validationClasses,
     } = useValidation(props, 'v-input')
 
+    const uid = getUid()
+    const id = computed(() => props.id || `input-${uid}`)
+
     const slotProps = computed<VInputSlot>(() => ({
+      id,
+      isActive,
+      isFocused,
+      isDirty: props.dirty,
       isDisabled,
       isReadonly,
       isPristine,
@@ -150,10 +105,9 @@
       reset,
       resetValidation,
       validate,
+      focus: () => isFocused.value = true,
+      blur: () => isFocused.value = false,
     }))
-
-    const uid = getUid()
-    const id = computed(() => props.id || `input-${uid}`)
 
     watchEffect(() => isActive.value = isFocused.value || props.dirty)
 
@@ -202,20 +156,9 @@
             </div>
           ) }
 
-<<<<<<< HEAD
           <div class="v-input__control">
-            { slots.default?.({
-              id: id.value,
-              isActive: isActive.value,
-              isFocused: isFocused.value,
-              isDirty: props.dirty,
-              focus: () => isFocused.value = true,
-              blur: () => isFocused.value = false,
-            }) }
+            { slots.default?.(slotProps.value) }
           </div>
-=======
-          { slots.default?.(slotProps.value) }
->>>>>>> 98bb69e0
 
           { hasAppend && (
             <div
