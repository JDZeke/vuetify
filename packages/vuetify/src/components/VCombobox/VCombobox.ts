--- conflicted
+++ resolved
@@ -184,15 +184,9 @@
       // the internal value, update the input
       if (this.internalSearch !== this.getText(this.internalValue)) this.setValue()
 
-<<<<<<< HEAD
-      // Reset search if using slot
-      // to avoid a double input
-      if (isUsingSlot) this.internalSearch = null
-=======
       // Reset search if using slot to avoid a double input
       const isUsingSlot = Boolean(this.$scopedSlots.selection) || this.hasChips
-      if (isUsingSlot) this.internalSearch = undefined
->>>>>>> 87b15e5e
+      if (isUsingSlot) this.internalSearch = null
     },
     updateSelf () {
       this.multiple ? this.updateTags() : this.updateCombobox()
