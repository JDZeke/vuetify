import './VTooltip.sass'

// Mixins
import Colorable from '../../mixins/colorable'
import Delayable from '../../mixins/delayable'
import Dependent from '../../mixins/dependent'
import Detachable from '../../mixins/detachable'
import Menuable from '../../mixins/menuable'
import Toggleable from '../../mixins/toggleable'

// Helpers
import { convertToUnit, keyCodes, getSlotType } from '../../util/helpers'
import { consoleError } from '../../util/console'

/* @vue/component */
export default {
  name: 'v-tooltip',

  mixins: [Colorable, Delayable, Dependent, Detachable, Menuable, Toggleable],

  props: {
    closeDelay: {
      type: [Number, String],
      default: 0
    },
    debounce: {
      type: [Number, String],
      default: 0
    },
    disabled: Boolean,
    fixed: {
      type: Boolean,
      default: true
    },
    openDelay: {
      type: [Number, String],
      default: 0
    },
    tag: {
      type: String,
      default: 'span'
    },
    transition: String,
    zIndex: {
      default: null
    }
  },

  data: () => ({
    calculatedMinWidth: 0,
    closeDependents: false
  }),

  computed: {
    calculatedLeft () {
      const { activator, content } = this.dimensions
      const unknown = !this.bottom && !this.left && !this.top && !this.right
      const activatorLeft = this.isAttached ? activator.offsetLeft : activator.left
      let left = 0

      if (this.top || this.bottom || unknown) {
        left = (
          activatorLeft +
          (activator.width / 2) -
          (content.width / 2)
        )
      } else if (this.left || this.right) {
        left = (
          activatorLeft +
          (this.right ? activator.width : -content.width) +
          (this.right ? 10 : -10)
        )
      }

      if (this.nudgeLeft) left -= parseInt(this.nudgeLeft)
      if (this.nudgeRight) left += parseInt(this.nudgeRight)

      return `${this.calcXOverflow(left, this.dimensions.content.width)}px`
    },
    calculatedTop () {
      const { activator, content } = this.dimensions
      const activatorTop = this.isAttached ? activator.offsetTop : activator.top
      let top = 0

      if (this.top || this.bottom) {
        top = (
          activatorTop +
          (this.bottom ? activator.height : -content.height) +
          (this.bottom ? 10 : -10)
        )
      } else if (this.left || this.right) {
        top = (
          activatorTop +
          (activator.height / 2) -
          (content.height / 2)
        )
      }

      if (this.nudgeTop) top -= parseInt(this.nudgeTop)
      if (this.nudgeBottom) top += parseInt(this.nudgeBottom)

      return `${this.calcYOverflow(top + this.pageYOffset)}px`
    },
    classes () {
      return {
        'v-tooltip--top': this.top,
        'v-tooltip--right': this.right,
        'v-tooltip--bottom': this.bottom,
        'v-tooltip--left': this.left
      }
    },
    computedTransition () {
      if (this.transition) return this.transition

      return this.isActive ? 'scale-transition' : 'fade-transition'
    },
    offsetY () {
      return this.top || this.bottom
    },
    offsetX () {
      return this.left || this.right
    },
    styles () {
      return {
        left: this.calculatedLeft,
        maxWidth: convertToUnit(this.maxWidth),
<<<<<<< HEAD
=======
        minWidth: convertToUnit(this.minWidth),
        opacity: this.isActive ? 0.9 : 0,
>>>>>>> 9af6b95f
        top: this.calculatedTop,
        zIndex: this.zIndex || this.activeZIndex
      }
    }
  },

  beforeMount () {
    this.$nextTick(() => {
      this.value && this.callActivate()
    })
  },

  mounted () {
    if (getSlotType(this, 'activator', true) === 'v-slot') {
      consoleError(`v-tooltip's activator slot must be bound, try '<template #activator="data"><v-btn v-on="data.on>'`, this)
    }
  },

  methods: {
    activate () {
      // Update coordinates and dimensions of menu
      // and its activator
      this.updateDimensions()
      // Start the transition
      requestAnimationFrame(this.startTransition)
    },
    deactivate () {
      this.runDelay('close')
    },
    genActivator () {
      const listeners = this.disabled ? {} : {
        mouseenter: e => {
          this.getActivator(e)
          this.runDelay('open')
        },
        focus: e => {
          this.getActivator(e)
          this.runDelay('open')
        },
        mouseleave: e => {
          this.getActivator(e)
          this.runDelay('close')
        },
        blur: e => {
          this.getActivator(e)
          this.runDelay('close')
        },
        keydown: e => {
          if (e.keyCode === keyCodes.esc) {
            this.getActivator(e)
            this.runDelay('close')
          }
        }
      }

      if (getSlotType(this, 'activator') === 'scoped') {
        const activator = this.$scopedSlots.activator({ on: listeners })
        this.activatorNode = activator
        return activator
      }

      return this.$createElement('span', {
        on: listeners,
        ref: 'activator'
      }, this.$slots.activator)
    }
  },

  render (h) {
    const tooltip = h('div', this.setBackgroundColor(this.color, {
      staticClass: 'v-tooltip__content',
      'class': {
        [this.contentClass]: true,
        'menuable__content__active': this.isActive
      },
      style: this.styles,
      attrs: this.getScopeIdAttrs(),
      directives: [{
        name: 'show',
        value: this.isContentActive
      }],
      ref: 'content'
    }), this.showLazyContent(this.$slots.default))

    return h(this.tag, {
      staticClass: 'v-tooltip',
      'class': this.classes
    }, [
      h('transition', {
        props: {
          name: this.computedTransition
        }
      }, [tooltip]),
      this.genActivator()
    ])
  }
}<|MERGE_RESOLUTION|>--- conflicted
+++ resolved
@@ -124,11 +124,8 @@
       return {
         left: this.calculatedLeft,
         maxWidth: convertToUnit(this.maxWidth),
-<<<<<<< HEAD
-=======
         minWidth: convertToUnit(this.minWidth),
         opacity: this.isActive ? 0.9 : 0,
->>>>>>> 9af6b95f
         top: this.calculatedTop,
         zIndex: this.zIndex || this.activeZIndex
       }
