--- conflicted
+++ resolved
@@ -7,12 +7,7 @@
 
 // Utility
 import { computed, defineComponent, ref } from 'vue'
-<<<<<<< HEAD
 import { pick, useRender } from '@/util'
-=======
-import { getUid, SUPPORTS_FOCUS_VISIBLE, useRender } from '@/util'
-import { filterInputAttrs } from '@/components/VInput/VInput'
->>>>>>> 78ffd3e4
 
 export const VCheckbox = defineComponent({
   name: 'VCheckbox',
@@ -60,7 +55,6 @@
           indeterminate.value = false
         }
       }
-<<<<<<< HEAD
 
       return (
         <VInput
@@ -78,76 +72,6 @@
                 { ...restAttrs }
               />
             ),
-=======
-    }
-
-    function onBlur () {
-      isFocused.value = false
-      isFocusVisible.value = false
-    }
-
-    useRender(() => {
-      const [rootAttrs, inputAttrs] = filterInputAttrs(attrs)
-
-      return (
-        <VInput
-          active={ false }
-          focused={ isFocusVisible.value }
-          class={[
-            'v-checkbox',
-            {
-              'v-checkbox--focused': isFocused.value,
-              'v-checkbox--focus-visible': isFocusVisible.value,
-            },
-            themeClasses.value,
-            validationClasses.value,
-          ]}
-          messages={ props.errorMessages?.length ? props.errorMessages : errorMessages.value }
-          { ...rootAttrs }
-          v-slots={{
-            ...slots,
-            default: () => {
-              return (
-                <div class="v-checkbox__control">
-                  <div
-                    class={[
-                      'v-checkbox__input',
-                      textColorClasses.value,
-                    ]}
-                    style={ textColorStyles.value }
-                    v-ripple={[
-                      !isDisabled.value && !isReadonly.value,
-                      null,
-                      ['center', 'circle'],
-                    ]}
-                  >
-                    <VIcon
-                      icon={ icon.value }
-                      onClick={ () => model.value = !model.value }
-                    />
-
-                    <input
-                      v-model={ model.value }
-                      readonly={ isReadonly.value }
-                      disabled={ isDisabled.value }
-                      id={ id.value }
-                      onFocus={ onFocus }
-                      onBlur={ onBlur }
-                      type="checkbox"
-                      { ...inputAttrs }
-                    />
-                  </div>
-
-                  <VFieldLabel
-                    for={ id.value }
-                    style="position: static; pointer-events: auto; cursor: pointer;"
-                  >
-                    { props.label }
-                  </VFieldLabel>
-                </div>
-              )
-            },
->>>>>>> 78ffd3e4
           }}
         />
       )
