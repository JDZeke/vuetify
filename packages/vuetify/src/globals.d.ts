--- conflicted
+++ resolved
@@ -9,19 +9,11 @@
   }
 
   interface Element {
-<<<<<<< HEAD
-    _clickOutside?: EventListenerOrEventListenerObject
-=======
-    getElementsByClassName(classNames: string): NodeListOf<HTMLElement>
-  }
-
-  interface HTMLElement {
     _clickOutside?: {
       lastMousedownWasOutside: boolean
       onClick: EventListener
       onMousedown: EventListener
     }
->>>>>>> d43f685b
     _onResize?: {
       handler: () => void
       options: AddEventListenerOptions
