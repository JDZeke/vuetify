--- conflicted
+++ resolved
@@ -15,7 +15,6 @@
       isActive: false,
     }
   },
-<<<<<<< HEAD
 
   watch: {
     isActive (val) {
@@ -24,48 +23,4 @@
         : this.$vuetify.stack.unregister(this)
     }
   }
-=======
-  computed: {
-    activeZIndex (): number {
-      if (typeof window === 'undefined') return 0
-
-      const content = this.stackElement || this.$refs.content
-      // Return current zindex if not active
-
-      const index = !this.isActive
-        ? getZIndex(content)
-        : this.getMaxZIndex(this.stackExclude || [content]) + 2
-
-      if (index == null) return index
-
-      // Return max current z-index (excluding self) + 2
-      // (2 to leave room for an overlay below, if needed)
-      return parseInt(index)
-    },
-  },
-  methods: {
-    getMaxZIndex (exclude: Element[] = []) {
-      const base = this.$el
-      // Start with lowest allowed z-index or z-index of
-      // base component's element, whichever is greater
-      const zis = [this.stackMinZIndex, getZIndex(base)]
-      // Convert the NodeList to an array to
-      // prevent an Edge bug with Symbol.iterator
-      // https://github.com/vuetifyjs/vuetify/issues/2146
-      const activeElements = [
-        ...document.getElementsByClassName('v-menu__content--active'),
-        ...document.getElementsByClassName('v-dialog__content--active'),
-      ]
-
-      // Get z-index for all active dialogs
-      for (let index = 0; index < activeElements.length; index++) {
-        if (!exclude.includes(activeElements[index])) {
-          zis.push(getZIndex(activeElements[index]))
-        }
-      }
-
-      return Math.max(...zis)
-    },
-  },
->>>>>>> 9a797d88
 })