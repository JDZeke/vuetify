--- conflicted
+++ resolved
@@ -1,9 +1,5 @@
-<<<<<<< HEAD
+import { attachedRoot } from '@/util'
 import type { DirectiveBinding } from 'vue'
-=======
-import { attachedRoot } from '../../util/dom'
-import { VNodeDirective } from 'vue/types/vnode'
->>>>>>> d43f685b
 
 interface ClickOutsideBindingArgs {
   handler: (e: Event) => void
@@ -19,17 +15,7 @@
   return true
 }
 
-<<<<<<< HEAD
-function directive (e: PointerEvent, el: HTMLElement, binding: ClickOutsideDirectiveBinding): void {
-  const handler = typeof binding.value === 'function' ? binding.value : binding.value.handler
-
-  const isActive = (typeof binding.value === 'object' && binding.value.closeConditional) || defaultConditional
-
-  // The include element callbacks below can be expensive
-  // so we should avoid calling them when we're not active.
-  if (!e || !isActive(e)) return
-=======
-function checkEvent (e: PointerEvent, el: HTMLElement, binding: ClickOutsideDirective): boolean {
+function checkEvent (e: PointerEvent, el: HTMLElement, binding: ClickOutsideDirectiveBinding): boolean {
   // The include element callbacks below can be expensive
   // so we should avoid calling them when we're not active.
   // Explicitly check for false to allow fallback compatibility
@@ -41,7 +27,6 @@
   // our target is the shadowroot parent container, and if it is, ignore.
   const root = attachedRoot(el)
   if (root instanceof ShadowRoot && root.host === e.target) return false
->>>>>>> d43f685b
 
   // Check if additional elements were passed to be included in check
   // (click must be outside all included elements, if any)
@@ -57,14 +42,14 @@
   return !elements.some(el => el.contains(e.target as Node))
 }
 
-function checkIsActive (e: PointerEvent, binding: ClickOutsideDirective): boolean | void {
+function checkIsActive (e: PointerEvent, binding: ClickOutsideDirectiveBinding): boolean | void {
   const isActive = (typeof binding.value === 'object' && binding.value.closeConditional) || defaultConditional
 
   return isActive(e)
 }
 
-function directive (e: PointerEvent, el: HTMLElement, binding: ClickOutsideDirective) {
-  const handler = typeof binding.value === 'function' ? binding.value : binding.value!.handler
+function directive (e: PointerEvent, el: HTMLElement, binding: ClickOutsideDirectiveBinding) {
+  const handler = typeof binding.value === 'function' ? binding.value : binding.value.handler
 
   el._clickOutside!.lastMousedownWasOutside && checkEvent(e, el, binding) && setTimeout(() => {
     checkIsActive(e, binding) && handler && handler(e)
@@ -89,15 +74,6 @@
   // clicks on body
   mounted (el: HTMLElement, binding: ClickOutsideDirectiveBinding) {
     const onClick = (e: Event) => directive(e as PointerEvent, el, binding)
-<<<<<<< HEAD
-    // iOS does not recognize click events on document
-    // or body, this is the entire purpose of the v-app
-    // component and [data-app], stop removing this
-    const app = document.querySelector('[data-app]') ??
-      document.body // This is only for unit tests
-    app.addEventListener('click', onClick, true)
-    el._clickOutside = onClick
-=======
     const onMousedown = (e: Event) => {
       el._clickOutside!.lastMousedownWasOutside = checkEvent(e as PointerEvent, el, binding)
     }
@@ -112,24 +88,17 @@
       onClick,
       onMousedown,
     }
->>>>>>> d43f685b
   },
 
   unmounted (el: HTMLElement) {
     if (!el._clickOutside) return
 
-<<<<<<< HEAD
-    const app = document.querySelector('[data-app]') ??
-      document.body // This is only for unit tests
-    app?.removeEventListener('click', el._clickOutside, true)
-=======
     handleShadow(el, (app: HTMLElement) => {
       if (!app || !el._clickOutside) return
       app.removeEventListener('click', el._clickOutside.onClick, true)
       app.removeEventListener('mousedown', el._clickOutside.onMousedown, true)
     })
 
->>>>>>> d43f685b
     delete el._clickOutside
   },
 }
