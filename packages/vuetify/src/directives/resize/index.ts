--- conflicted
+++ resolved
@@ -1,9 +1,4 @@
-<<<<<<< HEAD
 import type { DirectiveBinding } from 'vue'
-=======
-import { VNodeDirective } from 'vue/types/vnode'
-import { VNode } from 'vue'
->>>>>>> b786cdd1
 
 interface ResizeDirectiveBinding extends Omit<DirectiveBinding, 'modifiers'> {
   value: () => void
@@ -13,7 +8,6 @@
   }
 }
 
-<<<<<<< HEAD
 function mounted (el: HTMLElement, binding: ResizeDirectiveBinding) {
   const handler = binding.value
   const options: AddEventListenerOptions = {
@@ -21,19 +15,10 @@
   }
 
   window.addEventListener('resize', handler, options)
-  el._onResize = {
-    handler,
-=======
-function inserted (el: HTMLElement, binding: ResizeVNodeDirective, vnode: VNode) {
-  const callback = binding.value!
-  const options = binding.options || { passive: true }
-
-  window.addEventListener('resize', callback, options)
 
   el._onResize = Object(el._onResize)
-  el._onResize![vnode.context!._uid] = {
-    callback,
->>>>>>> b786cdd1
+  el._onResize![binding.instance!.$.uid] = {
+    handler,
     options,
   }
 
@@ -42,23 +27,14 @@
   }
 }
 
-<<<<<<< HEAD
-function unmounted (el: HTMLElement) {
-  if (!el._onResize) return
+function unmounted (el: HTMLElement, binding: ResizeDirectiveBinding) {
+  if (!el._onResize?.[binding.instance!.$.uid]) return
 
-  const { handler, options } = el._onResize
+  const { handler, options } = el._onResize[binding.instance!.$.uid]!
+
   window.removeEventListener('resize', handler, options)
-  delete el._onResize
-=======
-function unbind (el: HTMLElement, binding: ResizeVNodeDirective, vnode: VNode) {
-  if (!el._onResize?.[vnode.context!._uid]) return
 
-  const { callback, options } = el._onResize[vnode.context!._uid]!
-
-  window.removeEventListener('resize', callback, options)
-
-  delete el._onResize[vnode.context!._uid]
->>>>>>> b786cdd1
+  delete el._onResize[binding.instance!.$.uid]
 }
 
 export const Resize = {
