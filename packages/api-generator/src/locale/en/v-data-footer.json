--- conflicted
+++ resolved
@@ -15,12 +15,8 @@
     "showFirstLastPage": "Show first/last icons"
   },
   "slots": {
-<<<<<<< HEAD
     "prepend": "Adds content to the empty space in the footer",
-    "pageText": "Defines content for the items-per-page text"
-=======
     "page-text": "Defines content for the items-per-page text"
->>>>>>> f88aa14a
   },
   "events": {
     "update:options": "The `.sync` event for `options` prop"
